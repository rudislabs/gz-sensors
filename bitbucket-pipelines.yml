image: ubuntu:bionic

pipelines:
  default:
    - step:
        script: # Modify the commands below to build your repository.
          - apt update
          - apt -y install wget lsb-release gnupg
          - sh -c 'echo "deb http://packages.osrfoundation.org/gazebo/ubuntu-stable `lsb_release -cs` main" > /etc/apt/sources.list.d/gazebo-stable.list'
          - wget http://packages.osrfoundation.org/gazebo.key -O - | apt-key add -
          - apt-get update
          - apt-get -y install
            cmake pkg-config cppcheck doxygen ruby-ronn curl mercurial git g++-8
          - update-alternatives --install /usr/bin/gcc gcc /usr/bin/gcc-8 800 --slave /usr/bin/g++ g++ /usr/bin/g++-8 --slave /usr/bin/gcov gcov /usr/bin/gcov-8
          # lcov
          - git clone https://github.com/linux-test-project/lcov.git -b v1.14
          - cd lcov
          - make install
          - cd ..
          # Dependency: Ignition packages and sdformat
          - apt-get -y install
            libignition-cmake2-dev
            libignition-common3-dev
            libignition-math6-dev
            libignition-tools-dev
            libignition-plugin-dev
<<<<<<< HEAD
            # libsdformat9-dev
=======
            # libsdformat8-dev
>>>>>>> 779bd399
            # libignition-rendering3-dev
            # libignition-msgs5-dev
            # libignition-transport8-dev
          # SDFormat (uncomment if a specific branch is needed)
          - apt install -y
            libxml2-utils
            libtinyxml-dev
<<<<<<< HEAD
          - hg clone http://bitbucket.org/osrf/sdformat -b spec2_prototype_9
=======
          - hg clone http://bitbucket.org/osrf/sdformat -b default
>>>>>>> 779bd399
          - cd sdformat
          - mkdir build
          - cd build
          - cmake .. -DBUILD_TESTING=false
          - make -j4 install
          - cd ../..
          # Ignition msgs (uncomment if a specific branch is needed)
          - apt install -y
            libprotobuf-dev protobuf-compiler libprotoc-dev
          - hg clone http://bitbucket.org/ignitionrobotics/ign-msgs -b default
          - cd ign-msgs
          - mkdir build
          - cd build
          - cmake ..
          - make -j4 install
          - cd ../..
          # Ignition transport (uncomment if a specific branch is needed)
          - apt install -y
            libzmq3-dev uuid-dev libsqlite3-dev
          - hg clone http://bitbucket.org/ignitionrobotics/ign-transport -b default
          - cd ign-transport
          - mkdir build
          - cd build
          - cmake ..
          - make -j4 install
          - cd ../..
          # Install ign-rendering dependencies
          - apt-get -y install
            libogre-1.9-dev libogre-2.1-dev libglew-dev libfreeimage-dev freeglut3-dev libxmu-dev libxi-dev uuid-dev
          - hg clone http://bitbucket.org/ignitionrobotics/ign-rendering -b default
          - cd ign-rendering
          - mkdir build
          - cd build
          - cmake ..
          - make -j4 install
          - cd ../..
          # Ignition sensors
          - mkdir build
          - cd build
          - cmake .. -DCMAKE_BUILD_TYPE=coverage -DDRI_TESTS=FALSE
          - make -j4 install
          - make test
          - make coverage
          # Use a special version of codecov for handling gcc8 output.
          - bash <(curl -s https://raw.githubusercontent.com/codecov/codecov-bash/4678d212cce2078bbaaf5027af0c0dafaad6a095/codecov) -X gcovout
          - make codecheck
          # Examples
          - apt-get -y install libfreeimage-dev
          - cd ..
          - cd examples/save_image
          - mkdir build
          - cd build
          - cmake ..
          - make<|MERGE_RESOLUTION|>--- conflicted
+++ resolved
@@ -24,11 +24,7 @@
             libignition-math6-dev
             libignition-tools-dev
             libignition-plugin-dev
-<<<<<<< HEAD
             # libsdformat9-dev
-=======
-            # libsdformat8-dev
->>>>>>> 779bd399
             # libignition-rendering3-dev
             # libignition-msgs5-dev
             # libignition-transport8-dev
@@ -36,11 +32,7 @@
           - apt install -y
             libxml2-utils
             libtinyxml-dev
-<<<<<<< HEAD
-          - hg clone http://bitbucket.org/osrf/sdformat -b spec2_prototype_9
-=======
           - hg clone http://bitbucket.org/osrf/sdformat -b default
->>>>>>> 779bd399
           - cd sdformat
           - mkdir build
           - cd build
