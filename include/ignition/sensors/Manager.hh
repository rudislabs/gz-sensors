/*
 * Copyright (C) 2017 Open Source Robotics Foundation
 *
 * Licensed under the Apache License, Version 2.0 (the "License");
 * you may not use this file except in compliance with the License.
 * You may obtain a copy of the License at
 *
 *     http://www.apache.org/licenses/LICENSE-2.0
 *
 * Unless required by applicable law or agreed to in writing, software
 * distributed under the License is distributed on an "AS IS" BASIS,
 * WITHOUT WARRANTIES OR CONDITIONS OF ANY KIND, either express or implied.
 * See the License for the specific language governing permissions and
 * limitations under the License.
 *
*/
#ifndef IGNITION_SENSORS_MANAGER_HH_
#define IGNITION_SENSORS_MANAGER_HH_

#include <memory>
#include <string>
<<<<<<< HEAD
=======
#include <type_traits>
#include <vector>
#include <sdf/sdf.hh>
>>>>>>> 5e59c953
#include <ignition/common/Time.hh>
#include <ignition/rendering/Scene.hh>
#include <ignition/sensors/Sensor.hh>
#include <ignition/sensors/ign_sensors_export.hh>
<<<<<<< HEAD
#include <sdf/sdf.hh>
=======
>>>>>>> 5e59c953

namespace ignition
{
  namespace sensors
  {
    // Forward declarations
    class ManagerPrivate;

    /// \brief Loads and runs sensors
    ///
    ///   This class is responsible for loading and running sensors, and
    ///   providing sensors with common environments to generat data from. For
    ///   example, sensors that need information about the visible world would
    ///   access the common igntion::rendering::ScenePtr. A user of this class
    ///   is expected to popluate that scene and give it to the manager.
    ///
    ///   The primary interface through which to load a sensor is LoadSensor().
    ///   This takes an sdf element pointer that should be configured with
    ///   everything the sensor will need. Custom sensors configuration must
    ///   be in the <plugin> tag of the sdf::Element. The manager will
    ///   dynamically load the sensor library and update it.
    /// \remarks This class is not thread safe.
    class IGN_SENSORS_EXPORT Manager
    {
      /// \brief constructor
      public: Manager();

      /// \brief destructor
      public: virtual ~Manager();

      /// \brief Initialize the sensor library without rendering or physics.
      /// \return True if successfully initialized, false if not
      public: bool Init();

      /// \brief Initialize the sensor library with rendering.
      /// \return True if successfully initialized, false if not
      public: bool Init(ignition::rendering::ScenePtr _rendering);

      /// \brief Set or change the ignition-rendering instance used
      public: void SetRenderingScene(ignition::rendering::ScenePtr _rendering);

      /// \brief Get the rendering manager instance
      public: ignition::rendering::ScenePtr RenderingScene() const;

      /// \brief Create a sensor from SDF
      ///
      ///   This creates sensors by looking at the given sdf element.
      ///   Sensors created with this API offer an ignition-transport interface.
      ///   If you need a direct C++ interface to the data, you must get the
      ///   sensor pointer and cast to the correct type.
      ///
      ///   A <sensor> tag may have multiple <plugin> tags. A SensorId will be
      ///   returned for each plugin that is described in SDF.
      ///   If there are no <plugin> tags then one of the plugins shipped with
      ///   this library will be loaded. For example, a <sensor> tag with
      ///   <camera> but no <plugin> will load a CameraSensor from
      ///   ignition-sensors-camera.
      /// \sa Sensor()
      /// \param[in] _sdf pointer to the sdf element
      public: template<typename T>
              T *LoadSensor(sdf::ElementPtr _sdf)
              {
                /// \todo Switch to a Factory pattern.
                if (_sdf->HasElement("camera"))
                {
                  ignition::sensors::SensorId id =
                    this->LoadSensorPlugin("ignition-sensors0-camera", _sdf);

                  if (id != NO_SENSOR)
                  {
                    return dynamic_cast<T*>(this->Sensor(id));
                  }
                }
                return nullptr;
              }

      /// \brief Get an instance of a loaded sensor by sensor id
      /// \param[in] _id Idenitifier of the sensor.
      /// \return Pointer to the sensor, nullptr on error.
      public: ignition::sensors::Sensor *Sensor(
                  ignition::sensors::SensorId _id);

      /// \brief Remove a sensor by ID
      /// \param[in] _sensorId ID of the sensor to remove
      /// \return True if the sensor exists and removed.
      public: bool Remove(const ignition::sensors::SensorId _id);

      /// \brief Run the sensor generation one step.
      /// \param _time: The current simulated time
      /// \param _force: If true, all sensors are forced to update. Otherwise
      ///        a sensor will update based on it's Hz rate.
      public: void RunOnce(const ignition::common::Time &_time,
                  bool _force = false);

      /// \brief Adds colon delimited paths sensor plugins may be
      public: void AddPluginPaths(const std::string &_path);

      /// \brief Get a sensor id by name
      ///
      /// The given name should follow the standard URI naming scheme.
      /// \param[in] _name URI name of the sensor.
      /// \return Pointer to the sensor, nullptr if the sensor could not be
<<<<<<< HEAD
      /// found.
      public: ignition::sensors::SensorId SensorId(
                  const std::string &_name);

      /// \brief load a plugin and return a shared_ptr
      /// \param[in] _filename Sensor plugin file to load.
      /// \return Pointer to the new sensor, nullptr on error.
      private: ignition::sensors::SensorId LoadSensorPlugin(
                   const std::string &_filename, sdf::ElementPtr _sdf);
=======
      ///   found.
      public: ignition::sensors::SensorId SensorId(const std::string &_name);
>>>>>>> 5e59c953

      /// \brief private data pointer
      private: std::unique_ptr<ManagerPrivate> dataPtr;
    };
  }
}

#endif<|MERGE_RESOLUTION|>--- conflicted
+++ resolved
@@ -19,20 +19,13 @@
 
 #include <memory>
 #include <string>
-<<<<<<< HEAD
-=======
 #include <type_traits>
 #include <vector>
 #include <sdf/sdf.hh>
->>>>>>> 5e59c953
 #include <ignition/common/Time.hh>
 #include <ignition/rendering/Scene.hh>
 #include <ignition/sensors/Sensor.hh>
 #include <ignition/sensors/ign_sensors_export.hh>
-<<<<<<< HEAD
-#include <sdf/sdf.hh>
-=======
->>>>>>> 5e59c953
 
 namespace ignition
 {
@@ -135,20 +128,14 @@
       /// The given name should follow the standard URI naming scheme.
       /// \param[in] _name URI name of the sensor.
       /// \return Pointer to the sensor, nullptr if the sensor could not be
-<<<<<<< HEAD
       /// found.
-      public: ignition::sensors::SensorId SensorId(
-                  const std::string &_name);
+      public: ignition::sensors::SensorId SensorId(const std::string &_name);
 
       /// \brief load a plugin and return a shared_ptr
       /// \param[in] _filename Sensor plugin file to load.
       /// \return Pointer to the new sensor, nullptr on error.
       private: ignition::sensors::SensorId LoadSensorPlugin(
                    const std::string &_filename, sdf::ElementPtr _sdf);
-=======
-      ///   found.
-      public: ignition::sensors::SensorId SensorId(const std::string &_name);
->>>>>>> 5e59c953
 
       /// \brief private data pointer
       private: std::unique_ptr<ManagerPrivate> dataPtr;
