--- conflicted
+++ resolved
@@ -22,6 +22,7 @@
 #include <string>
 #include <vector>
 
+#include <ignition/rendering/RenderTypes.hh>
 #include <ignition/sensors/config.hh>
 #include <ignition/sensors/SensorTypes.hh>
 #include <ignition/sensors/Export.hh>
@@ -117,8 +118,6 @@
       public: virtual void SetCustomNoiseCallback(
           std::function<double(double, double)> _cb);
 
-<<<<<<< HEAD
-=======
       /// \brief Set camera needed to create image noise. This is only needed
       /// for image sensors, i.e. camera/multicamera/depth sensors, which use
       /// shaders for more efficient noise generation.
@@ -128,7 +127,6 @@
       public: virtual IGN_DEPRECATED(1) void SetCamera(
           rendering::CameraPtr _camera);
 
->>>>>>> 62628591
       /// \brief Output information about the noise model.
       /// \param[in] _out Output stream
       public: virtual void Print(std::ostream &_out) const;
