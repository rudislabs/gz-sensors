--- conflicted
+++ resolved
@@ -15,171 +15,5 @@
  *
  */
 
-<<<<<<< HEAD
-#include <memory>
-
-#include <sdf/sdf.hh>
-
-#include <ignition/common/SuppressWarning.hh>
-#include <ignition/math/Pose3.hh>
-
-#include <ignition/sensors/config.hh>
-#include <ignition/sensors/imu/Export.hh>
-
-#include "ignition/sensors/Sensor.hh"
-
-namespace ignition
-{
-  namespace sensors
-  {
-    /// Inline bracket to help doxygen filtering.
-    inline namespace IGNITION_SENSORS_VERSION_NAMESPACE {
-
-    /// \brief Reference frames enum
-    enum class IGNITION_SENSORS_VISIBLE WorldFrameEnumType
-    {
-      /// \brief NONE : To be used only when <localization>
-      /// reference orientation tag is empty.
-      NONE = 0,
-
-      /// \brief ENU (East-North-Up): x - East, y - North, z - Up.
-      ENU = 1,
-
-      /// \brief NED (North-East-Down): x - North, y - East, z - Down.
-      NED = 2,
-
-      /// \brief NWU (North-West-Up): x - North, y - West, z - Up.
-      NWU = 3,
-
-      /// \brief CUSTOM : The frame is described using custom_rpy tag.
-      CUSTOM = 4
-    };
-
-    ///
-    /// \brief forward declarations
-    class ImuSensorPrivate;
-
-    /// \brief Imu Sensor Class
-    ///
-    /// An imu sensor that reports linear acceleration, angular velocity, and
-    /// orientation
-    class IGNITION_SENSORS_IMU_VISIBLE ImuSensor : public Sensor
-    {
-      /// \brief constructor
-      public: ImuSensor();
-
-      /// \brief destructor
-      public: virtual ~ImuSensor();
-
-      /// \brief Load the sensor based on data from an sdf::Sensor object.
-      /// \param[in] _sdf SDF Sensor parameters.
-      /// \return true if loading was successful
-      public: virtual bool Load(const sdf::Sensor &_sdf) override;
-
-      /// \brief Load the sensor with SDF parameters.
-      /// \param[in] _sdf SDF Sensor parameters.
-      /// \return true if loading was successful
-      public: virtual bool Load(sdf::ElementPtr _sdf) override;
-
-      /// \brief Initialize values in the sensor
-      /// \return True on success
-      public: virtual bool Init() override;
-
-      /// \brief Update the sensor and generate data
-      /// \param[in] _now The current time
-      /// \return true if the update was successfull
-      public: virtual bool Update(
-        const std::chrono::steady_clock::duration &_now) override;
-
-      /// \brief Set the angular velocity of the imu
-      /// \param[in] _angularVel Angular velocity of the imu in body frame
-      /// expressed in radians per second
-      public: void SetAngularVelocity(const math::Vector3d &_angularVel);
-
-      /// \brief Get the angular velocity of the imu
-      /// \return Angular velocity of the imu in body frame, expressed in
-      /// radians per second.
-      public: math::Vector3d AngularVelocity() const;
-
-      /// \brief Set the linear acceleration of the imu
-      /// \param[in] _linearAcc Linear accceleration of the imu in body frame
-      /// expressed in meters per second squared.
-      public: void SetLinearAcceleration(const math::Vector3d &_linearAcc);
-
-      /// \brief Get the linear acceleration of the imu
-      /// \return Linear acceleration of the imu in local frame, expressed in
-      /// meters per second squared.
-      public: math::Vector3d LinearAcceleration() const;
-
-      /// \brief Set the world pose of the imu
-      /// \param[in] _pose Pose in world frame
-      public: void SetWorldPose(const math::Pose3d _pose);
-
-      /// \brief Get the world pose of the imu
-      /// \return Pose in world frame.
-      public: math::Pose3d WorldPose() const;
-
-      /// \brief Set the orientation reference, i.e. initial imu
-      /// orientation. Imu orientation data generated will be relative to this
-      /// reference frame.
-      /// \param[in] _orientation Reference orientation
-      public: void SetOrientationReference(
-          const math::Quaterniond &_orient);
-
-      /// \brief Get the world orienation reference of the imu
-      /// \return Orientation reference in world frame
-      public: math::Quaterniond OrientationReference() const;
-
-      /// \brief Get the orienation of the imu with respect to reference frame
-      /// \return Orientation in reference frame. If orientation is not
-      /// enabled, this will return the last computed orientation before
-      /// orientation is disabled or identity Quaternion if orientation has
-      /// never been enabled.
-      public: math::Quaterniond Orientation() const;
-
-      /// \brief Set the gravity vector
-      /// \param[in] _gravity gravity vector in meters per second squared.
-      public: void SetGravity(const math::Vector3d &_gravity);
-
-      /// \brief Set whether to output orientation. Not all imu's generate
-      /// orientation values as they use filters to produce orientation
-      /// estimates.
-      /// \param[in] _enabled True to publish orientation data, false to leave
-      /// the message field empty.
-      public: void SetOrientationEnabled(bool _enabled);
-
-      /// \brief Get whether or not orientation is enabled.
-      /// \return True if orientation is enabled, false otherwise.
-      public: bool OrientationEnabled() const;
-
-      /// \brief Get the gravity vector
-      /// \return Gravity vectory in meters per second squared.
-      public: math::Vector3d Gravity() const;
-
-      /// \brief Specify the rotation offset of the coordinates of the World
-      /// frame relative to a geo-referenced frame
-      /// \param[in] _rot rotation offset
-      /// \param[in] _relativeTo world frame orientation, ENU by default
-      public: void SetWorldFrameOrientation(
-        const math::Quaterniond &_rot, WorldFrameEnumType _relativeTo);
-
-      /// \brief Check if there are any subscribers
-      /// \return True if there are subscribers, false otherwise
-      /// \todo(iche033) Make this function virtual on Garden
-      public: bool HasConnections() const;
-
-      IGN_COMMON_WARN_IGNORE__DLL_INTERFACE_MISSING
-      /// \brief Data pointer for private data
-      /// \internal
-      private: std::unique_ptr<ImuSensorPrivate> dataPtr;
-      IGN_COMMON_WARN_RESUME__DLL_INTERFACE_MISSING
-    };
-    }
-  }
-}
-
-#endif
-=======
 #include <gz/sensors/ImuSensor.hh>
-#include <ignition/sensors/config.hh>
->>>>>>> 425359ef
+#include <ignition/sensors/config.hh>