/*
 * Copyright (C) 2017 Open Source Robotics Foundation
 *
 * Licensed under the Apache License, Version 2.0 (the "License");
 * you may not use this file except in compliance with the License.
 * You may obtain a copy of the License at
 *
 *     http://www.apache.org/licenses/LICENSE-2.0
 *
 * Unless required by applicable law or agreed to in writing, software
 * distributed under the License is distributed on an "AS IS" BASIS,
 * WITHOUT WARRANTIES OR CONDITIONS OF ANY KIND, either express or implied.
 * See the License for the specific language governing permissions and
 * limitations under the License.
 *
*/

#include <cstring>
#include <gtest/gtest.h>

<<<<<<< HEAD
#include <gz/msgs/image.pb.h>

#include <gz/common/Console.hh>
#include <gz/common/Filesystem.hh>
#include <gz/sensors/Manager.hh>
#include <gz/sensors/CameraSensor.hh>
=======
#include <ignition/common/Console.hh>
#include <ignition/common/Image.hh>
#include <ignition/common/Filesystem.hh>
#include <ignition/sensors/Manager.hh>
#include <ignition/sensors/CameraSensor.hh>

// TODO(louise) Remove these pragmas once ign-rendering is disabling the
// warnings
#ifdef _WIN32
#pragma warning(push)
#pragma warning(disable: 4251)
#endif
#include <ignition/rendering/RenderEngine.hh>
#include <ignition/rendering/RenderingIface.hh>
#include <ignition/rendering/Scene.hh>
#include <ignition/rendering/Utils.hh>
#ifdef _WIN32
#pragma warning(pop)
#endif
>>>>>>> 6d1f163c

// TODO(louise) Remove these pragmas once gz-rendering is disabling the
// warnings
#ifdef _WIN32
#pragma warning(push)
#pragma warning(disable: 4251)
#endif
#include <gz/rendering/RenderEngine.hh>
#include <gz/rendering/RenderingIface.hh>
#include <gz/rendering/Scene.hh>
#ifdef _WIN32
#pragma warning(pop)
#endif

#include "test_config.hh"  // NOLINT(build/include)
#include "TransportTestTools.hh"

std::mutex g_mutex;
unsigned int g_imgCounter1 = 0;
unsigned int g_imgCounter2 = 0;

void OnGrayscaleImageL8(const gz::msgs::Image &_msg)
{
  std::lock_guard<std::mutex> lock(g_mutex);
  EXPECT_EQ(gz::msgs::PixelFormatType::L_INT8, _msg.pixel_format_type());
  EXPECT_EQ(256u, _msg.width());
  EXPECT_EQ(256u, _msg.height());
  g_imgCounter1++;
}

void OnGrayscaleImageL16(const gz::msgs::Image &_msg)
{
  std::lock_guard<std::mutex> lock(g_mutex);
  EXPECT_EQ(gz::msgs::PixelFormatType::L_INT16, _msg.pixel_format_type());
  EXPECT_EQ(512u, _msg.width());
  EXPECT_EQ(512u, _msg.height());
  g_imgCounter2++;
}

class CameraSensorTest: public testing::Test,
  public testing::WithParamInterface<const char *>
{
  // Documentation inherited
  protected: void SetUp() override
  {
    // Disable Ogre tests on windows. See
    // https://github.com/gazebosim/gz-sensors/issues/284
#ifdef _WIN32
    if (strcmp(GetParam(), "ogre") == 0)
    {
      GTEST_SKIP() << "Ogre tests disabled on windows. See #284.";
    }
#endif
    gz::common::Console::SetVerbosity(4);
  }

  // Create a Camera sensor from a SDF and gets a image message
  public: void ImagesWithBuiltinSDF(const std::string &_renderEngine);

  // Create 8 bit and 16 bit grayscale camera sensors and verify image format
  public: void ImageFormatLInt8LInt16(const std::string &_renderEngine);

  // Create camera sensors and verify camera intrinsics
  public: void CameraIntrinsics(const std::string &_renderEngine);

<<<<<<< HEAD
=======
  // Create a 16 bit grayscale camera sensor and verify image format
  public: void ImageFormatLInt16(const std::string &_renderEngine);

  // Create camera sensors and verify camera intrinsics
  public: void CameraIntrinsics(const std::string &_renderEngine);

>>>>>>> 6d1f163c
  // Create camera sensors and verify camera projection
  public: void CameraProjection(const std::string &_renderEngine);
};

void CameraSensorTest::ImagesWithBuiltinSDF(const std::string &_renderEngine)
{
  // get the darn test data
  std::string path = gz::common::joinPaths(PROJECT_SOURCE_PATH, "test",
      "sdf", "camera_sensor_builtin.sdf");
  sdf::SDFPtr doc(new sdf::SDF());
  sdf::init(doc);
  ASSERT_TRUE(sdf::readFile(path, doc));
  ASSERT_NE(nullptr, doc->Root());
  ASSERT_TRUE(doc->Root()->HasElement("model"));
  auto modelPtr = doc->Root()->GetElement("model");
  ASSERT_TRUE(modelPtr->HasElement("link"));
  auto linkPtr = modelPtr->GetElement("link");
  ASSERT_TRUE(linkPtr->HasElement("sensor"));
  auto sensorPtr = linkPtr->GetElement("sensor");

  // Setup gz-rendering with an empty scene
  auto *engine = gz::rendering::engine(_renderEngine);
  if (!engine)
  {
    gzdbg << "Engine '" << _renderEngine
              << "' is not supported" << std::endl;
    return;
  }

  gz::rendering::ScenePtr scene = engine->CreateScene("scene");

  // do the test
  gz::sensors::Manager mgr;

  gz::sensors::CameraSensor *sensor =
      mgr.CreateSensor<gz::sensors::CameraSensor>(sensorPtr);
  ASSERT_NE(sensor, nullptr);
  EXPECT_FALSE(sensor->HasConnections());
  sensor->SetScene(scene);

  ASSERT_NE(sensor->RenderingCamera(), nullptr);
  EXPECT_NE(sensor->Id(), sensor->RenderingCamera()->Id());
  EXPECT_EQ(256u, sensor->ImageWidth());
  EXPECT_EQ(257u, sensor->ImageHeight());

  EXPECT_EQ(std::string("base_camera"), sensor->FrameId());

  std::string topic = "/test/integration/CameraPlugin_imagesWithBuiltinSDF";
  WaitForMessageTestHelper<gz::msgs::Image> helper(topic);

  EXPECT_TRUE(sensor->HasConnections());

  // Update once to create image
  mgr.RunOnce(std::chrono::steady_clock::duration::zero());

  EXPECT_TRUE(helper.WaitForMessage()) << helper;

  // verify sensor does not update / publish data when not active
  sensor->SetActive(false);
  EXPECT_FALSE(sensor->IsActive());
  mgr.RunOnce(std::chrono::seconds(1));
  EXPECT_FALSE(helper.WaitForMessage(std::chrono::seconds(3))) << helper;

  // sensor should update when forced even if it is not active
  mgr.RunOnce(std::chrono::seconds(1), true);
  EXPECT_TRUE(helper.WaitForMessage(std::chrono::seconds(3))) << helper;

  // make the sensor active again and verify data is published
  sensor->SetActive(true);
  EXPECT_TRUE(sensor->IsActive());
  mgr.RunOnce(std::chrono::seconds(2));
  EXPECT_TRUE(helper.WaitForMessage(std::chrono::seconds(3))) << helper;

  // test removing sensor
  // first make sure the sensor objects do exist
  auto sensorId = sensor->Id();
  auto cameraId = sensor->RenderingCamera()->Id();
  EXPECT_EQ(sensor, mgr.Sensor(sensorId));
  EXPECT_EQ(sensor->RenderingCamera(), scene->SensorById(cameraId));
  // remove and check sensor objects no longer exist in both sensors and
  // rendering
  EXPECT_TRUE(mgr.Remove(sensorId));
  EXPECT_EQ(nullptr, mgr.Sensor(sensorId));
  EXPECT_EQ(nullptr, scene->SensorById(cameraId));

  // Clean up
  engine->DestroyScene(scene);
  gz::rendering::unloadEngine(engine->Name());
}

//////////////////////////////////////////////////
TEST_P(CameraSensorTest, ImagesWithBuiltinSDF)
{
  ImagesWithBuiltinSDF(GetParam());
}

//////////////////////////////////////////////////
void CameraSensorTest::CameraIntrinsics(const std::string &_renderEngine)
<<<<<<< HEAD
=======
{
  std::string path = gz::common::joinPaths(PROJECT_SOURCE_PATH, "test",
                                           "sdf", "camera_intrinsics.sdf");
  sdf::SDFPtr doc(new sdf::SDF());
  sdf::init(doc);
  ASSERT_TRUE(sdf::readFile(path, doc));
  ASSERT_NE(nullptr, doc->Root());
  ASSERT_TRUE(doc->Root()->HasElement("model"));
  auto modelPtr = doc->Root()->GetElement("model");
  ASSERT_TRUE(modelPtr->HasElement("link"));
  auto linkPtr = modelPtr->GetElement("link");
  ASSERT_TRUE(linkPtr->HasElement("sensor"));

  // Camera sensor without intrinsics tag
  auto cameraWithoutIntrinsicsTag = linkPtr->GetElement("sensor");

  // Camera sensor with intrinsics tag
  auto cameraWithIntrinsicsTag =
      linkPtr->GetElement("sensor")->GetNextElement();

  // Camera sensor with different intrinsics tag
  auto cameraWithDiffIntrinsicsTag =
      cameraWithIntrinsicsTag->GetNextElement();

  // Setup gz-rendering with an empty scene
  auto *engine = gz::rendering::engine(_renderEngine);
  if (!engine)
  {
    igndbg << "Engine '" << _renderEngine
          << "' is not supported" << std::endl;
    return;
  }

  gz::rendering::ScenePtr scene = engine->CreateScene("scene");
  scene->SetAmbientLight(1.0, 1.0, 1.0);

  gz::rendering::VisualPtr root = scene->RootVisual();
  ASSERT_NE(nullptr, root);

  // create blue material
  gz::rendering::MaterialPtr blue = scene->CreateMaterial();
  blue->SetAmbient(0.0, 0.0, 0.3);
  blue->SetDiffuse(0.0, 0.0, 0.8);
  blue->SetSpecular(0.5, 0.5, 0.5);

  // create box visual
  gz::rendering::VisualPtr box = scene->CreateVisual("box");
  ASSERT_NE(nullptr, box);
  box->AddGeometry(scene->CreateBox());
  box->SetOrigin(0.0, 0.0, 0.0);
  box->SetLocalPosition(gz::math::Vector3d(4.0, 1, 0.5));
  box->SetLocalRotation(0, 0, 0);
  box->SetMaterial(blue);
  scene->DestroyMaterial(blue);
  root->AddChild(box);

  // Do the test
  gz::sensors::Manager mgr;

  // there are 3 cameras:
  //     - camera1: no intrinsics params
  //     - camera2: has intrinsics params that are the same as default values
  //     - camera3: has intrinsics params that are different from default values
  // camera1 and camera2 should produce very similar images and camera3 should
  // produce different images from 1 and 2.
  auto *sensor1 =
      mgr.CreateSensor<gz::sensors::CameraSensor>(cameraWithoutIntrinsicsTag);
  auto *sensor2 =
      mgr.CreateSensor<gz::sensors::CameraSensor>(cameraWithIntrinsicsTag);
  auto *sensor3 =
      mgr.CreateSensor<gz::sensors::CameraSensor>(cameraWithDiffIntrinsicsTag);

  ASSERT_NE(sensor1, nullptr);
  ASSERT_NE(sensor2, nullptr);
  ASSERT_NE(sensor3, nullptr);
  sensor1->SetScene(scene);
  sensor2->SetScene(scene);
  sensor3->SetScene(scene);

  std::string infoTopic1 = "/camera1/camera_info";
  std::string infoTopic2 = "/camera2/camera_info";
  std::string infoTopic3 = "/camera3/camera_info";
  std::string imgTopic1 = "/camera1/image";
  std::string imgTopic2 = "/camera2/image";
  std::string imgTopic3 = "/camera3/image";
  WaitForMessageTestHelper<gz::msgs::Image> helper1(imgTopic1);
  WaitForMessageTestHelper<gz::msgs::CameraInfo> helper2(infoTopic1);
  WaitForMessageTestHelper<gz::msgs::Image> helper3(imgTopic2);
  WaitForMessageTestHelper<gz::msgs::CameraInfo> helper4(infoTopic2);
  WaitForMessageTestHelper<gz::msgs::Image> helper5(imgTopic3);
  WaitForMessageTestHelper<gz::msgs::CameraInfo> helper6(infoTopic3);

  EXPECT_TRUE(sensor1->HasConnections());
  EXPECT_TRUE(sensor2->HasConnections());
  EXPECT_TRUE(sensor3->HasConnections());

  // Update once to create image
  mgr.RunOnce(std::chrono::steady_clock::duration::zero());

  EXPECT_TRUE(helper1.WaitForMessage()) << helper1;
  EXPECT_TRUE(helper2.WaitForMessage()) << helper2;
  EXPECT_TRUE(helper3.WaitForMessage()) << helper3;
  EXPECT_TRUE(helper4.WaitForMessage()) << helper4;
  EXPECT_TRUE(helper5.WaitForMessage()) << helper5;
  EXPECT_TRUE(helper6.WaitForMessage()) << helper6;

  // Subscribe to the camera info topic
  gz::msgs::CameraInfo camera1Info, camera2Info, camera3Info;
  unsigned int camera1Counter = 0u;
  unsigned int camera2Counter = 0u;
  unsigned int camera3Counter = 0u;

  std::function<void(const gz::msgs::CameraInfo&)> camera1InfoCallback =
      [&camera1Info, &camera1Counter](const gz::msgs::CameraInfo& _msg)
  {
    camera1Info = _msg;
    camera1Counter++;
  };
  std::function<void(const gz::msgs::CameraInfo&)> camera2InfoCallback =
      [&camera2Info, &camera2Counter](const gz::msgs::CameraInfo& _msg)
  {
    camera2Info = _msg;
    camera2Counter++;
  };
  std::function<void(const gz::msgs::CameraInfo&)> camera3InfoCallback =
      [&camera3Info, &camera3Counter](const gz::msgs::CameraInfo& _msg)
  {
    camera3Info = _msg;
    camera3Counter++;
  };

  unsigned int height = 1000u;
  unsigned int width = 1000u;
  unsigned int bpp = 3u;
  unsigned int imgBufferSize = width * height * bpp;
  unsigned char* img1 = new unsigned char[imgBufferSize];
  unsigned char* img2 = new unsigned char[imgBufferSize];
  unsigned char* img3 = new unsigned char[imgBufferSize];
  unsigned int camera1DataCounter = 0u;
  unsigned int camera2DataCounter = 0u;
  unsigned int camera3DataCounter = 0u;
  std::function<void(const gz::msgs::Image &)> camera1Callback =
      [&img1, &camera1DataCounter, &imgBufferSize](const gz::msgs::Image & _msg)
  {
    memcpy(img1, _msg.data().c_str(), imgBufferSize);
    camera1DataCounter++;
  };

  std::function<void(const gz::msgs::Image &)> camera2Callback =
      [&img2, &camera2DataCounter, &imgBufferSize](const gz::msgs::Image & _msg)
  {
    memcpy(img2, _msg.data().c_str(), imgBufferSize);
    camera2DataCounter++;
  };
  std::function<void(const gz::msgs::Image &)> camera3Callback =
      [&img3, &camera3DataCounter, &imgBufferSize](const gz::msgs::Image & _msg)
  {
    memcpy(img3, _msg.data().c_str(), imgBufferSize);
    camera3DataCounter++;
  };

  // Subscribe to the camera topic
  gz::transport::Node node;
  node.Subscribe(infoTopic1, camera1InfoCallback);
  node.Subscribe(infoTopic2, camera2InfoCallback);
  node.Subscribe(infoTopic3, camera3InfoCallback);
  node.Subscribe(imgTopic1, camera1Callback);
  node.Subscribe(imgTopic2, camera2Callback);
  node.Subscribe(imgTopic3, camera3Callback);

  // Wait for a few camera frames
  mgr.RunOnce(std::chrono::steady_clock::duration::zero(), true);

  // Run to get image and check image format in callback
  bool done = false;
  int sleep = 0;
  int maxSleep = 10;
  while (!done && sleep++ < maxSleep)
  {
    std::lock_guard<std::mutex> lock(g_mutex);
    done = (camera1Counter > 0u && camera2Counter > 0u && camera3Counter > 0u &&
        camera1DataCounter > 0u && camera2DataCounter > 0u &&
        camera3DataCounter > 0u);
    std::this_thread::sleep_for(std::chrono::milliseconds(100));
  }

  // Image size, focal length and optical center
  // Camera sensor without intrinsics tag
  double error = 3e-1;
  EXPECT_EQ(camera1Info.width(), width);
  EXPECT_EQ(camera1Info.height(), height);
  EXPECT_NEAR(camera1Info.intrinsics().k(0), 866.23, error);
  EXPECT_NEAR(camera1Info.intrinsics().k(4), 866.23, error);
  EXPECT_DOUBLE_EQ(camera1Info.intrinsics().k(2), 500);
  EXPECT_DOUBLE_EQ(camera1Info.intrinsics().k(5), 500);

  // Camera sensor with intrinsics tag
  EXPECT_EQ(camera2Info.width(), width);
  EXPECT_EQ(camera2Info.height(), height);
  EXPECT_DOUBLE_EQ(camera2Info.intrinsics().k(0), 866.23);
  EXPECT_DOUBLE_EQ(camera2Info.intrinsics().k(4), 866.23);
  EXPECT_DOUBLE_EQ(camera2Info.intrinsics().k(2), 500);
  EXPECT_DOUBLE_EQ(camera2Info.intrinsics().k(5), 500);

  // Camera sensor with different intrinsics tag
  EXPECT_EQ(camera3Info.width(), width);
  EXPECT_EQ(camera3Info.height(), height);
  EXPECT_DOUBLE_EQ(camera3Info.intrinsics().k(0), 900);
  EXPECT_DOUBLE_EQ(camera3Info.intrinsics().k(4), 900);
  EXPECT_DOUBLE_EQ(camera3Info.intrinsics().k(2), 501);
  EXPECT_DOUBLE_EQ(camera3Info.intrinsics().k(5), 501);

  unsigned int r1Sum = 0u;
  unsigned int g1Sum = 0u;
  unsigned int b1Sum = 0u;
  unsigned int r2Sum = 0u;
  unsigned int g2Sum = 0u;
  unsigned int b2Sum = 0u;
  unsigned int r3Sum = 0u;
  unsigned int g3Sum = 0u;
  unsigned int b3Sum = 0u;
  unsigned int step = width * bpp;

  // get sum of each color channel
  // all cameras should just see blue colors
  for (unsigned int i = 0u; i < height; ++i)
  {
    for (unsigned int j = 0u; j < step; j+=bpp)
    {
      unsigned int idx = i * step + j;
      unsigned int r1 = img1[idx];
      unsigned int g1 = img1[idx+1];
      unsigned int b1 = img1[idx+2];
      r1Sum += r1;
      g1Sum += g1;
      b1Sum += b1;

      unsigned int r2 = img2[idx];
      unsigned int g2 = img2[idx+1];
      unsigned int b2 = img2[idx+2];
      r2Sum += r2;
      g2Sum += g2;
      b2Sum += b2;

      unsigned int r3 = img3[idx];
      unsigned int g3 = img3[idx+1];
      unsigned int b3 = img3[idx+2];
      r3Sum += r3;
      g3Sum += g3;
      b3Sum += b3;
    }
  }

  // images from camera1 without intrinsics params and
  // camera2 with default intrinsic params should be the same
  EXPECT_EQ(0u, r1Sum);
  EXPECT_EQ(0u, g1Sum);
  EXPECT_LT(0u, b1Sum);
  EXPECT_EQ(r1Sum, r2Sum);
  EXPECT_EQ(g1Sum, g2Sum);
  EXPECT_EQ(b1Sum, b2Sum);

  // images from camera2 and camera3 that have different intrinsics params
  // should be different. Both cameras should still see the blue box but
  // sum of blue pixels should be slightly different
  EXPECT_EQ(0u, r3Sum);
  EXPECT_EQ(0u, g3Sum);
  EXPECT_LT(0u, b3Sum);
  EXPECT_EQ(r2Sum, r3Sum);
  EXPECT_EQ(g2Sum, g3Sum);
  EXPECT_NE(b2Sum, b3Sum);

  delete []  img1;
  delete []  img2;
  delete []  img3;

  // Clean up rendering ptrs
  box.reset();
  blue.reset();

  // Clean up
  mgr.Remove(sensor1->Id());
  mgr.Remove(sensor2->Id());
  mgr.Remove(sensor3->Id());
  engine->DestroyScene(scene);
  gz::rendering::unloadEngine(engine->Name());
}

//////////////////////////////////////////////////
TEST_P(CameraSensorTest, CameraIntrinsics)
{
  gz::common::Console::SetVerbosity(2);
  CameraIntrinsics(GetParam());
}

//////////////////////////////////////////////////
void CameraSensorTest::CameraProjection(const std::string &_renderEngine)
{
  std::string path = gz::common::joinPaths(PROJECT_SOURCE_PATH, "test",
                                           "sdf", "camera_projection.sdf");
  sdf::SDFPtr doc(new sdf::SDF());
  sdf::init(doc);
  ASSERT_TRUE(sdf::readFile(path, doc));
  ASSERT_NE(nullptr, doc->Root());
  ASSERT_TRUE(doc->Root()->HasElement("model"));
  auto modelPtr = doc->Root()->GetElement("model");
  ASSERT_TRUE(modelPtr->HasElement("link"));
  auto linkPtr = modelPtr->GetElement("link");
  ASSERT_TRUE(linkPtr->HasElement("sensor"));

  // Camera sensor without projection tag
  auto cameraWithoutProjectionsTag = linkPtr->GetElement("sensor");

  // Camera sensor with projection tag
  auto cameraWithProjectionsTag =
      linkPtr->GetElement("sensor")->GetNextElement();

  // Camera sensor with different projection tag
  auto cameraWithDiffProjectionsTag =
      cameraWithProjectionsTag->GetNextElement();

  // Setup gz-rendering with an empty scene
  auto *engine = gz::rendering::engine(_renderEngine);
  if (!engine)
  {
    igndbg << "Engine '" << _renderEngine
          << "' is not supported" << std::endl;
    return;
  }

  gz::rendering::ScenePtr scene = engine->CreateScene("scene");
  scene->SetAmbientLight(1.0, 1.0, 1.0);

  gz::rendering::VisualPtr root = scene->RootVisual();
  ASSERT_NE(nullptr, root);

  // create blue material
  gz::rendering::MaterialPtr blue = scene->CreateMaterial();
  blue->SetAmbient(0.0, 0.0, 0.3);
  blue->SetDiffuse(0.0, 0.0, 0.8);
  blue->SetSpecular(0.5, 0.5, 0.5);

  // create box visual
  gz::rendering::VisualPtr box = scene->CreateVisual("box");
  ASSERT_NE(nullptr, box);
  box->AddGeometry(scene->CreateBox());
  box->SetOrigin(0.0, 0.0, 0.0);
  box->SetLocalPosition(gz::math::Vector3d(4.0, 1, 0.5));
  box->SetLocalRotation(0, 0, 0);
  box->SetMaterial(blue);
  scene->DestroyMaterial(blue);
  root->AddChild(box);

  // Do the test
  gz::sensors::Manager mgr;

  auto *sensor1 =
      mgr.CreateSensor<gz::sensors::CameraSensor>(cameraWithoutProjectionsTag);
  auto *sensor2 =
      mgr.CreateSensor<gz::sensors::CameraSensor>(cameraWithProjectionsTag);
  auto *sensor3 =
      mgr.CreateSensor<gz::sensors::CameraSensor>(cameraWithDiffProjectionsTag);

  ASSERT_NE(sensor1, nullptr);
  ASSERT_NE(sensor2, nullptr);
  ASSERT_NE(sensor3, nullptr);
  std::string imgTopic1 = "/camera1/image";
  std::string imgTopic2 = "/camera2/image";
  std::string imgTopic3 = "/camera3/image";
  sensor1->SetScene(scene);
  sensor2->SetScene(scene);
  sensor3->SetScene(scene);

  std::string infoTopic1 = "/camera1/camera_info";
  std::string infoTopic2 = "/camera2/camera_info";
  std::string infoTopic3 = "/camera3/camera_info";
  WaitForMessageTestHelper<gz::msgs::Image> helper1("/camera1/image");
  WaitForMessageTestHelper<gz::msgs::CameraInfo> helper2(infoTopic1);
  WaitForMessageTestHelper<gz::msgs::Image> helper3("/camera2/image");
  WaitForMessageTestHelper<gz::msgs::CameraInfo> helper4(infoTopic2);
  WaitForMessageTestHelper<gz::msgs::Image> helper5(imgTopic3);
  WaitForMessageTestHelper<gz::msgs::CameraInfo> helper6(infoTopic3);

  EXPECT_TRUE(sensor1->HasConnections());
  EXPECT_TRUE(sensor2->HasConnections());
  EXPECT_TRUE(sensor3->HasConnections());

  // Update once to create image
  mgr.RunOnce(std::chrono::steady_clock::duration::zero());

  EXPECT_TRUE(helper1.WaitForMessage()) << helper1;
  EXPECT_TRUE(helper2.WaitForMessage()) << helper2;
  EXPECT_TRUE(helper3.WaitForMessage()) << helper3;
  EXPECT_TRUE(helper4.WaitForMessage()) << helper4;
  EXPECT_TRUE(helper5.WaitForMessage()) << helper5;
  EXPECT_TRUE(helper6.WaitForMessage()) << helper6;

  // Subscribe to the camera info topic
  gz::msgs::CameraInfo camera1Info, camera2Info, camera3Info;
  unsigned int camera1Counter = 0u;
  unsigned int camera2Counter = 0u;
  unsigned int camera3Counter = 0u;

  std::function<void(const gz::msgs::CameraInfo&)> camera1InfoCallback =
      [&camera1Info, &camera1Counter](const gz::msgs::CameraInfo& _msg)
  {
    camera1Info = _msg;
    camera1Counter++;
  };
  std::function<void(const gz::msgs::CameraInfo&)> camera2InfoCallback =
      [&camera2Info, &camera2Counter](const gz::msgs::CameraInfo& _msg)
  {
    camera2Info = _msg;
    camera2Counter++;
  };
  std::function<void(const gz::msgs::CameraInfo&)> camera3InfoCallback =
      [&camera3Info, &camera3Counter](const gz::msgs::CameraInfo& _msg)
  {
    camera3Info = _msg;
    camera3Counter++;
  };

  unsigned int height = 1000u;
  unsigned int width = 1000u;
  unsigned int bpp = 3u;
  unsigned int imgBufferSize = width * height * bpp;
  unsigned char* img1 = new unsigned char[imgBufferSize];
  unsigned char* img2 = new unsigned char[imgBufferSize];
  unsigned char* img3 = new unsigned char[imgBufferSize];
  unsigned int camera1DataCounter = 0u;
  unsigned int camera2DataCounter = 0u;
  unsigned int camera3DataCounter = 0u;
  std::function<void(const gz::msgs::Image &)> camera1Callback =
      [&img1, &camera1DataCounter, &imgBufferSize](const gz::msgs::Image & _msg)
  {
    memcpy(img1, _msg.data().c_str(), imgBufferSize);
    camera1DataCounter++;
  };

  std::function<void(const gz::msgs::Image &)> camera2Callback =
      [&img2, &camera2DataCounter, &imgBufferSize](const gz::msgs::Image & _msg)
  {
    memcpy(img2, _msg.data().c_str(), imgBufferSize);
    camera2DataCounter++;
  };
  std::function<void(const gz::msgs::Image &)> camera3Callback =
      [&img3, &camera3DataCounter, &imgBufferSize](const gz::msgs::Image & _msg)
  {
    memcpy(img3, _msg.data().c_str(), imgBufferSize);
    camera3DataCounter++;
  };

  // Subscribe to the camera topic
  gz::transport::Node node;
  node.Subscribe(infoTopic1, camera1InfoCallback);
  node.Subscribe(infoTopic2, camera2InfoCallback);
  node.Subscribe(infoTopic3, camera3InfoCallback);
  node.Subscribe(imgTopic1, camera1Callback);
  node.Subscribe(imgTopic2, camera2Callback);
  node.Subscribe(imgTopic3, camera3Callback);

  // Wait for a few camera frames
  mgr.RunOnce(std::chrono::steady_clock::duration::zero(), true);

  // Run to get image and check image format in callback
  bool done = false;
  int sleep = 0;
  int maxSleep = 10;
  while (!done && sleep++ < maxSleep)
  {
    std::lock_guard<std::mutex> lock(g_mutex);
    done = (camera1Counter > 0u && camera2Counter > 0u && camera3Counter > 0u &&
        camera1DataCounter > 0u && camera2DataCounter > 0u &&
        camera3DataCounter > 0u);
    std::this_thread::sleep_for(std::chrono::milliseconds(100));
  }

  // Image size, focal length and optical center
  // Camera sensor without projection tag
  // account for error converting gl projection values back to
  // cv projection values
  double error = 1.0;
  EXPECT_EQ(camera1Info.width(), width);
  EXPECT_EQ(camera1Info.height(), width);
  EXPECT_NEAR(camera1Info.projection().p(0), 866.23, error);
  EXPECT_NEAR(camera1Info.projection().p(5), 866.23, error);
  EXPECT_DOUBLE_EQ(camera1Info.projection().p(2), 500.0);
  EXPECT_DOUBLE_EQ(camera1Info.projection().p(6), 500.0);
  EXPECT_DOUBLE_EQ(camera1Info.projection().p(3), 0.0);
  EXPECT_DOUBLE_EQ(camera1Info.projection().p(7), 0.0);

  // Camera sensor with projection tag
  EXPECT_EQ(camera2Info.width(), height);
  EXPECT_EQ(camera2Info.height(), height);
  EXPECT_DOUBLE_EQ(camera2Info.projection().p(0), 866.23);
  EXPECT_DOUBLE_EQ(camera2Info.projection().p(5), 866.23);
  EXPECT_DOUBLE_EQ(camera2Info.projection().p(2), 500.0);
  EXPECT_DOUBLE_EQ(camera2Info.projection().p(6), 500.0);
  EXPECT_DOUBLE_EQ(camera2Info.projection().p(3), 300.0);
  EXPECT_DOUBLE_EQ(camera2Info.projection().p(7), 200.0);

  // Camera sensor with different projection tag
  EXPECT_EQ(camera3Info.width(), width);
  EXPECT_EQ(camera3Info.height(), height);
  EXPECT_DOUBLE_EQ(camera3Info.projection().p(0), 900.0);
  EXPECT_DOUBLE_EQ(camera3Info.projection().p(5), 900.0);
  EXPECT_DOUBLE_EQ(camera3Info.projection().p(2), 501.0);
  EXPECT_DOUBLE_EQ(camera3Info.projection().p(6), 501.0);
  EXPECT_DOUBLE_EQ(camera3Info.projection().p(3), 0.0);
  EXPECT_DOUBLE_EQ(camera3Info.projection().p(7), 0.0);

  unsigned int r1Sum = 0u;
  unsigned int g1Sum = 0u;
  unsigned int b1Sum = 0u;
  unsigned int r2Sum = 0u;
  unsigned int g2Sum = 0u;
  unsigned int b2Sum = 0u;
  unsigned int r3Sum = 0u;
  unsigned int g3Sum = 0u;
  unsigned int b3Sum = 0u;
  unsigned int step = width * bpp;

  // get sum of each color channel
  // all cameras should just see blue colors
  for (unsigned int i = 0u; i < height; ++i)
  {
    for (unsigned int j = 0u; j < step; j+=bpp)
    {
      unsigned int idx = i * step + j;
      unsigned int r1 = img1[idx];
      unsigned int g1 = img1[idx+1];
      unsigned int b1 = img1[idx+2];
      r1Sum += r1;
      g1Sum += g1;
      b1Sum += b1;

      unsigned int r2 = img2[idx];
      unsigned int g2 = img2[idx+1];
      unsigned int b2 = img2[idx+2];
      r2Sum += r2;
      g2Sum += g2;
      b2Sum += b2;

      unsigned int r3 = img3[idx];
      unsigned int g3 = img3[idx+1];
      unsigned int b3 = img3[idx+2];
      r3Sum += r3;
      g3Sum += g3;
      b3Sum += b3;
    }
  }

  // images from camera1 without projections params and
  // camera2 with default projection params should be the same
  EXPECT_EQ(0u, r1Sum);
  EXPECT_EQ(0u, g1Sum);
  EXPECT_LT(0u, b1Sum);
  EXPECT_EQ(r1Sum, r2Sum);
  EXPECT_EQ(g1Sum, g2Sum);
  EXPECT_EQ(b1Sum, b2Sum);

  // images from camera2 and camera3 that have different projections params
  // should be different. Both cameras should still see the blue box but
  // sum of blue pixels should be slightly different
  EXPECT_EQ(0u, r3Sum);
  EXPECT_EQ(0u, g3Sum);
  EXPECT_LT(0u, b3Sum);
  EXPECT_EQ(r2Sum, r3Sum);
  EXPECT_EQ(g2Sum, g3Sum);
  EXPECT_NE(b2Sum, b3Sum);

  delete []  img1;
  delete []  img2;
  delete []  img3;

  // Clean up rendering ptrs
  box.reset();
  blue.reset();

  // Clean up
  mgr.Remove(sensor1->Id());
  mgr.Remove(sensor2->Id());
  mgr.Remove(sensor3->Id());
  engine->DestroyScene(scene);
  gz::rendering::unloadEngine(engine->Name());
}

//////////////////////////////////////////////////
TEST_P(CameraSensorTest, CameraProjection)
{
  gz::common::Console::SetVerbosity(2);
  CameraProjection(GetParam());
}

//////////////////////////////////////////////////
void CameraSensorTest::ImageFormatLInt8(const std::string &_renderEngine)
>>>>>>> 6d1f163c
{
  std::string path = gz::common::joinPaths(PROJECT_SOURCE_PATH, "test",
                                           "sdf", "camera_intrinsics.sdf");
  sdf::SDFPtr doc(new sdf::SDF());
  sdf::init(doc);
  ASSERT_TRUE(sdf::readFile(path, doc));
  ASSERT_NE(nullptr, doc->Root());
  ASSERT_TRUE(doc->Root()->HasElement("model"));
  auto modelPtr = doc->Root()->GetElement("model");
  ASSERT_TRUE(modelPtr->HasElement("link"));
  auto linkPtr = modelPtr->GetElement("link");
  ASSERT_TRUE(linkPtr->HasElement("sensor"));

  // Camera sensor without intrinsics tag
  auto cameraWithoutIntrinsicsTag = linkPtr->GetElement("sensor");

  // Camera sensor with intrinsics tag
  auto cameraWithIntrinsicsTag =
      linkPtr->GetElement("sensor")->GetNextElement();

  // Camera sensor with different intrinsics tag
  auto cameraWithDiffIntrinsicsTag =
      cameraWithIntrinsicsTag->GetNextElement();

  // Setup gz-rendering with an empty scene
  auto *engine = gz::rendering::engine(_renderEngine);
  if (!engine)
  {
    gzdbg << "Engine '" << _renderEngine
          << "' is not supported" << std::endl;
    return;
  }

  gz::rendering::ScenePtr scene = engine->CreateScene("scene");
  scene->SetAmbientLight(1.0, 1.0, 1.0);

  gz::rendering::VisualPtr root = scene->RootVisual();
  ASSERT_NE(nullptr, root);

  // create blue material
  gz::rendering::MaterialPtr blue = scene->CreateMaterial();
  blue->SetAmbient(0.0, 0.0, 0.3);
  blue->SetDiffuse(0.0, 0.0, 0.8);
  blue->SetSpecular(0.5, 0.5, 0.5);

  // create box visual
  gz::rendering::VisualPtr box = scene->CreateVisual("box");
  ASSERT_NE(nullptr, box);
  box->AddGeometry(scene->CreateBox());
  box->SetOrigin(0.0, 0.0, 0.0);
  box->SetLocalPosition(gz::math::Vector3d(4.0, 1, 0.5));
  box->SetLocalRotation(0, 0, 0);
  box->SetMaterial(blue);
  scene->DestroyMaterial(blue);
  root->AddChild(box);

  // Do the test
  gz::sensors::Manager mgr;

  // there are 3 cameras:
  //     - camera1: no intrinsics params
  //     - camera2: has intrinsics params that are the same as default values
  //     - camera3: has intrinsics params that are different from default values
  // camera1 and camera2 should produce very similar images and camera3 should
  // produce different images from 1 and 2.
  auto *sensor1 =
      mgr.CreateSensor<gz::sensors::CameraSensor>(cameraWithoutIntrinsicsTag);
  auto *sensor2 =
      mgr.CreateSensor<gz::sensors::CameraSensor>(cameraWithIntrinsicsTag);
  auto *sensor3 =
      mgr.CreateSensor<gz::sensors::CameraSensor>(cameraWithDiffIntrinsicsTag);

  ASSERT_NE(sensor1, nullptr);
  ASSERT_NE(sensor2, nullptr);
  ASSERT_NE(sensor3, nullptr);
  sensor1->SetScene(scene);
  sensor2->SetScene(scene);
  sensor3->SetScene(scene);

  std::string infoTopic1 = "/camera1/camera_info";
  std::string infoTopic2 = "/camera2/camera_info";
  std::string infoTopic3 = "/camera3/camera_info";
  std::string imgTopic1 = "/camera1/image";
  std::string imgTopic2 = "/camera2/image";
  std::string imgTopic3 = "/camera3/image";
  WaitForMessageTestHelper<gz::msgs::Image> helper1(imgTopic1);
  WaitForMessageTestHelper<gz::msgs::CameraInfo> helper2(infoTopic1);
  WaitForMessageTestHelper<gz::msgs::Image> helper3(imgTopic2);
  WaitForMessageTestHelper<gz::msgs::CameraInfo> helper4(infoTopic2);
  WaitForMessageTestHelper<gz::msgs::Image> helper5(imgTopic3);
  WaitForMessageTestHelper<gz::msgs::CameraInfo> helper6(infoTopic3);

  EXPECT_TRUE(sensor1->HasConnections());
  EXPECT_TRUE(sensor2->HasConnections());
  EXPECT_TRUE(sensor3->HasConnections());

  // Update once to create image
  mgr.RunOnce(std::chrono::steady_clock::duration::zero());

  EXPECT_TRUE(helper1.WaitForMessage()) << helper1;
  EXPECT_TRUE(helper2.WaitForMessage()) << helper2;
  EXPECT_TRUE(helper3.WaitForMessage()) << helper3;
  EXPECT_TRUE(helper4.WaitForMessage()) << helper4;
  EXPECT_TRUE(helper5.WaitForMessage()) << helper5;
  EXPECT_TRUE(helper6.WaitForMessage()) << helper6;

  // Subscribe to the camera info topic
  gz::msgs::CameraInfo camera1Info, camera2Info, camera3Info;
  unsigned int camera1Counter = 0u;
  unsigned int camera2Counter = 0u;
  unsigned int camera3Counter = 0u;

  std::function<void(const gz::msgs::CameraInfo&)> camera1InfoCallback =
      [&camera1Info, &camera1Counter](const gz::msgs::CameraInfo& _msg)
  {
    camera1Info = _msg;
    camera1Counter++;
  };
  std::function<void(const gz::msgs::CameraInfo&)> camera2InfoCallback =
      [&camera2Info, &camera2Counter](const gz::msgs::CameraInfo& _msg)
  {
    camera2Info = _msg;
    camera2Counter++;
  };
  std::function<void(const gz::msgs::CameraInfo&)> camera3InfoCallback =
      [&camera3Info, &camera3Counter](const gz::msgs::CameraInfo& _msg)
  {
    camera3Info = _msg;
    camera3Counter++;
  };

  unsigned int height = 1000u;
  unsigned int width = 1000u;
  unsigned int bpp = 3u;
  unsigned int imgBufferSize = width * height * bpp;
  unsigned char* img1 = new unsigned char[imgBufferSize];
  unsigned char* img2 = new unsigned char[imgBufferSize];
  unsigned char* img3 = new unsigned char[imgBufferSize];
  unsigned int camera1DataCounter = 0u;
  unsigned int camera2DataCounter = 0u;
  unsigned int camera3DataCounter = 0u;
  std::function<void(const gz::msgs::Image &)> camera1Callback =
      [&img1, &camera1DataCounter, &imgBufferSize](const gz::msgs::Image & _msg)
  {
    memcpy(img1, _msg.data().c_str(), imgBufferSize);
    camera1DataCounter++;
  };

  std::function<void(const gz::msgs::Image &)> camera2Callback =
      [&img2, &camera2DataCounter, &imgBufferSize](const gz::msgs::Image & _msg)
  {
    memcpy(img2, _msg.data().c_str(), imgBufferSize);
    camera2DataCounter++;
  };
  std::function<void(const gz::msgs::Image &)> camera3Callback =
      [&img3, &camera3DataCounter, &imgBufferSize](const gz::msgs::Image & _msg)
  {
    memcpy(img3, _msg.data().c_str(), imgBufferSize);
    camera3DataCounter++;
  };

  // Subscribe to the camera topic
  gz::transport::Node node;
  node.Subscribe(infoTopic1, camera1InfoCallback);
  node.Subscribe(infoTopic2, camera2InfoCallback);
  node.Subscribe(infoTopic3, camera3InfoCallback);
  node.Subscribe(imgTopic1, camera1Callback);
  node.Subscribe(imgTopic2, camera2Callback);
  node.Subscribe(imgTopic3, camera3Callback);

  // Wait for a few camera frames
  mgr.RunOnce(std::chrono::steady_clock::duration::zero(), true);

  // Run to get image and check image format in callback
  bool done = false;
  int sleep = 0;
  int maxSleep = 10;
  while (!done && sleep++ < maxSleep)
  {
    std::lock_guard<std::mutex> lock(g_mutex);
    done = (camera1Counter > 0u && camera2Counter > 0u && camera3Counter > 0u &&
        camera1DataCounter > 0u && camera2DataCounter > 0u &&
        camera3DataCounter > 0u);
    std::this_thread::sleep_for(std::chrono::milliseconds(100));
  }

  // Image size, focal length and optical center
  // Camera sensor without intrinsics tag
  double error = 3e-1;
  EXPECT_EQ(camera1Info.width(), width);
  EXPECT_EQ(camera1Info.height(), height);
  EXPECT_NEAR(camera1Info.intrinsics().k(0), 866.23, error);
  EXPECT_NEAR(camera1Info.intrinsics().k(4), 866.23, error);
  EXPECT_DOUBLE_EQ(camera1Info.intrinsics().k(2), 500);
  EXPECT_DOUBLE_EQ(camera1Info.intrinsics().k(5), 500);

  // Camera sensor with intrinsics tag
  EXPECT_EQ(camera2Info.width(), width);
  EXPECT_EQ(camera2Info.height(), height);
  EXPECT_DOUBLE_EQ(camera2Info.intrinsics().k(0), 866.23);
  EXPECT_DOUBLE_EQ(camera2Info.intrinsics().k(4), 866.23);
  EXPECT_DOUBLE_EQ(camera2Info.intrinsics().k(2), 500);
  EXPECT_DOUBLE_EQ(camera2Info.intrinsics().k(5), 500);

  // Camera sensor with different intrinsics tag
  EXPECT_EQ(camera3Info.width(), width);
  EXPECT_EQ(camera3Info.height(), height);
  EXPECT_DOUBLE_EQ(camera3Info.intrinsics().k(0), 900);
  EXPECT_DOUBLE_EQ(camera3Info.intrinsics().k(4), 900);
  EXPECT_DOUBLE_EQ(camera3Info.intrinsics().k(2), 501);
  EXPECT_DOUBLE_EQ(camera3Info.intrinsics().k(5), 501);

  unsigned int r1Sum = 0u;
  unsigned int g1Sum = 0u;
  unsigned int b1Sum = 0u;
  unsigned int r2Sum = 0u;
  unsigned int g2Sum = 0u;
  unsigned int b2Sum = 0u;
  unsigned int r3Sum = 0u;
  unsigned int g3Sum = 0u;
  unsigned int b3Sum = 0u;
  unsigned int step = width * bpp;

  // get sum of each color channel
  // all cameras should just see blue colors
  for (unsigned int i = 0u; i < height; ++i)
  {
    for (unsigned int j = 0u; j < step; j+=bpp)
    {
      unsigned int idx = i * step + j;
      unsigned int r1 = img1[idx];
      unsigned int g1 = img1[idx+1];
      unsigned int b1 = img1[idx+2];
      r1Sum += r1;
      g1Sum += g1;
      b1Sum += b1;

      unsigned int r2 = img2[idx];
      unsigned int g2 = img2[idx+1];
      unsigned int b2 = img2[idx+2];
      r2Sum += r2;
      g2Sum += g2;
      b2Sum += b2;

      unsigned int r3 = img3[idx];
      unsigned int g3 = img3[idx+1];
      unsigned int b3 = img3[idx+2];
      r3Sum += r3;
      g3Sum += g3;
      b3Sum += b3;
    }
  }

  // images from camera1 without intrinsics params and
  // camera2 with default intrinsic params should be the same
  EXPECT_EQ(0u, r1Sum);
  EXPECT_EQ(0u, g1Sum);
  EXPECT_LT(0u, b1Sum);
  EXPECT_EQ(r1Sum, r2Sum);
  EXPECT_EQ(g1Sum, g2Sum);
  EXPECT_EQ(b1Sum, b2Sum);

  // images from camera2 and camera3 that have different intrinsics params
  // should be different. Both cameras should still see the blue box but
  // sum of blue pixels should be slightly different
  EXPECT_EQ(0u, r3Sum);
  EXPECT_EQ(0u, g3Sum);
  EXPECT_LT(0u, b3Sum);
  EXPECT_EQ(r2Sum, r3Sum);
  EXPECT_EQ(g2Sum, g3Sum);
  EXPECT_NE(b2Sum, b3Sum);

  delete []  img1;
  delete []  img2;
  delete []  img3;

  // Clean up rendering ptrs
  box.reset();
  blue.reset();

  // Clean up
  mgr.Remove(sensor1->Id());
  mgr.Remove(sensor2->Id());
  mgr.Remove(sensor3->Id());
  engine->DestroyScene(scene);
  gz::rendering::unloadEngine(engine->Name());
}

//////////////////////////////////////////////////
TEST_P(CameraSensorTest, CameraIntrinsics)
{
  gz::common::Console::SetVerbosity(2);
  CameraIntrinsics(GetParam());
}

//////////////////////////////////////////////////
void CameraSensorTest::CameraProjection(const std::string &_renderEngine)
{
  std::string path = gz::common::joinPaths(PROJECT_SOURCE_PATH, "test",
                                           "sdf", "camera_projection.sdf");
  sdf::SDFPtr doc(new sdf::SDF());
  sdf::init(doc);
  ASSERT_TRUE(sdf::readFile(path, doc));
  ASSERT_NE(nullptr, doc->Root());
  ASSERT_TRUE(doc->Root()->HasElement("model"));
  auto modelPtr = doc->Root()->GetElement("model");
  ASSERT_TRUE(modelPtr->HasElement("link"));
  auto linkPtr = modelPtr->GetElement("link");
  ASSERT_TRUE(linkPtr->HasElement("sensor"));

  // Camera sensor without projection tag
  auto cameraWithoutProjectionsTag = linkPtr->GetElement("sensor");

  // Camera sensor with projection tag
  auto cameraWithProjectionsTag =
      linkPtr->GetElement("sensor")->GetNextElement();

  // Camera sensor with different projection tag
  auto cameraWithDiffProjectionsTag =
      cameraWithProjectionsTag->GetNextElement();

  // Setup gz-rendering with an empty scene
  auto *engine = gz::rendering::engine(_renderEngine);
  if (!engine)
  {
    gzdbg << "Engine '" << _renderEngine
          << "' is not supported" << std::endl;
    return;
  }

  gz::rendering::ScenePtr scene = engine->CreateScene("scene");
  scene->SetAmbientLight(1.0, 1.0, 1.0);

  gz::rendering::VisualPtr root = scene->RootVisual();
  ASSERT_NE(nullptr, root);

  // create blue material
  gz::rendering::MaterialPtr blue = scene->CreateMaterial();
  blue->SetAmbient(0.0, 0.0, 0.3);
  blue->SetDiffuse(0.0, 0.0, 0.8);
  blue->SetSpecular(0.5, 0.5, 0.5);

  // create box visual
  gz::rendering::VisualPtr box = scene->CreateVisual("box");
  ASSERT_NE(nullptr, box);
  box->AddGeometry(scene->CreateBox());
  box->SetOrigin(0.0, 0.0, 0.0);
  box->SetLocalPosition(gz::math::Vector3d(4.0, 1, 0.5));
  box->SetLocalRotation(0, 0, 0);
  box->SetMaterial(blue);
  scene->DestroyMaterial(blue);
  root->AddChild(box);

  // Do the test
  gz::sensors::Manager mgr;

  auto *sensor1 =
      mgr.CreateSensor<gz::sensors::CameraSensor>(cameraWithoutProjectionsTag);
  auto *sensor2 =
      mgr.CreateSensor<gz::sensors::CameraSensor>(cameraWithProjectionsTag);
  auto *sensor3 =
      mgr.CreateSensor<gz::sensors::CameraSensor>(cameraWithDiffProjectionsTag);

  ASSERT_NE(sensor1, nullptr);
  ASSERT_NE(sensor2, nullptr);
  ASSERT_NE(sensor3, nullptr);
  std::string imgTopic1 = "/camera1/image";
  std::string imgTopic2 = "/camera2/image";
  std::string imgTopic3 = "/camera3/image";
  sensor1->SetScene(scene);
  sensor2->SetScene(scene);
  sensor3->SetScene(scene);

  std::string infoTopic1 = "/camera1/camera_info";
  std::string infoTopic2 = "/camera2/camera_info";
  std::string infoTopic3 = "/camera3/camera_info";
  WaitForMessageTestHelper<gz::msgs::Image> helper1("/camera1/image");
  WaitForMessageTestHelper<gz::msgs::CameraInfo> helper2(infoTopic1);
  WaitForMessageTestHelper<gz::msgs::Image> helper3("/camera2/image");
  WaitForMessageTestHelper<gz::msgs::CameraInfo> helper4(infoTopic2);
  WaitForMessageTestHelper<gz::msgs::Image> helper5(imgTopic3);
  WaitForMessageTestHelper<gz::msgs::CameraInfo> helper6(infoTopic3);

  EXPECT_TRUE(sensor1->HasConnections());
  EXPECT_TRUE(sensor2->HasConnections());
  EXPECT_TRUE(sensor3->HasConnections());

  // Update once to create image
  mgr.RunOnce(std::chrono::steady_clock::duration::zero());

  EXPECT_TRUE(helper1.WaitForMessage()) << helper1;
  EXPECT_TRUE(helper2.WaitForMessage()) << helper2;
  EXPECT_TRUE(helper3.WaitForMessage()) << helper3;
  EXPECT_TRUE(helper4.WaitForMessage()) << helper4;
  EXPECT_TRUE(helper5.WaitForMessage()) << helper5;
  EXPECT_TRUE(helper6.WaitForMessage()) << helper6;

  // Subscribe to the camera info topic
  gz::msgs::CameraInfo camera1Info, camera2Info, camera3Info;
  unsigned int camera1Counter = 0u;
  unsigned int camera2Counter = 0u;
  unsigned int camera3Counter = 0u;

  std::function<void(const gz::msgs::CameraInfo&)> camera1InfoCallback =
      [&camera1Info, &camera1Counter](const gz::msgs::CameraInfo& _msg)
  {
    camera1Info = _msg;
    camera1Counter++;
  };
  std::function<void(const gz::msgs::CameraInfo&)> camera2InfoCallback =
      [&camera2Info, &camera2Counter](const gz::msgs::CameraInfo& _msg)
  {
    camera2Info = _msg;
    camera2Counter++;
  };
  std::function<void(const gz::msgs::CameraInfo&)> camera3InfoCallback =
      [&camera3Info, &camera3Counter](const gz::msgs::CameraInfo& _msg)
  {
    camera3Info = _msg;
    camera3Counter++;
  };

  unsigned int height = 1000u;
  unsigned int width = 1000u;
  unsigned int bpp = 3u;
  unsigned int imgBufferSize = width * height * bpp;
  unsigned char* img1 = new unsigned char[imgBufferSize];
  unsigned char* img2 = new unsigned char[imgBufferSize];
  unsigned char* img3 = new unsigned char[imgBufferSize];
  unsigned int camera1DataCounter = 0u;
  unsigned int camera2DataCounter = 0u;
  unsigned int camera3DataCounter = 0u;
  std::function<void(const gz::msgs::Image &)> camera1Callback =
      [&img1, &camera1DataCounter, &imgBufferSize](const gz::msgs::Image & _msg)
  {
    memcpy(img1, _msg.data().c_str(), imgBufferSize);
    camera1DataCounter++;
  };

  std::function<void(const gz::msgs::Image &)> camera2Callback =
      [&img2, &camera2DataCounter, &imgBufferSize](const gz::msgs::Image & _msg)
  {
    memcpy(img2, _msg.data().c_str(), imgBufferSize);
    camera2DataCounter++;
  };
  std::function<void(const gz::msgs::Image &)> camera3Callback =
      [&img3, &camera3DataCounter, &imgBufferSize](const gz::msgs::Image & _msg)
  {
    memcpy(img3, _msg.data().c_str(), imgBufferSize);
    camera3DataCounter++;
  };

  // Subscribe to the camera topic
  gz::transport::Node node;
  node.Subscribe(infoTopic1, camera1InfoCallback);
  node.Subscribe(infoTopic2, camera2InfoCallback);
  node.Subscribe(infoTopic3, camera3InfoCallback);
  node.Subscribe(imgTopic1, camera1Callback);
  node.Subscribe(imgTopic2, camera2Callback);
  node.Subscribe(imgTopic3, camera3Callback);

  // Wait for a few camera frames
  mgr.RunOnce(std::chrono::steady_clock::duration::zero(), true);

  // Run to get image and check image format in callback
  bool done = false;
  int sleep = 0;
  int maxSleep = 10;
  while (!done && sleep++ < maxSleep)
  {
    std::lock_guard<std::mutex> lock(g_mutex);
    done = (camera1Counter > 0u && camera2Counter > 0u && camera3Counter > 0u &&
        camera1DataCounter > 0u && camera2DataCounter > 0u &&
        camera3DataCounter > 0u);
    std::this_thread::sleep_for(std::chrono::milliseconds(100));
  }

  // Image size, focal length and optical center
  // Camera sensor without projection tag
  // account for error converting gl projection values back to
  // cv projection values
  double error = 1.0;
  EXPECT_EQ(camera1Info.width(), width);
  EXPECT_EQ(camera1Info.height(), width);
  EXPECT_NEAR(camera1Info.projection().p(0), 866.23, error);
  EXPECT_NEAR(camera1Info.projection().p(5), 866.23, error);
  EXPECT_DOUBLE_EQ(camera1Info.projection().p(2), 500.0);
  EXPECT_DOUBLE_EQ(camera1Info.projection().p(6), 500.0);
  EXPECT_DOUBLE_EQ(camera1Info.projection().p(3), 0.0);
  EXPECT_DOUBLE_EQ(camera1Info.projection().p(7), 0.0);

  // Camera sensor with projection tag
  EXPECT_EQ(camera2Info.width(), height);
  EXPECT_EQ(camera2Info.height(), height);
  EXPECT_DOUBLE_EQ(camera2Info.projection().p(0), 866.23);
  EXPECT_DOUBLE_EQ(camera2Info.projection().p(5), 866.23);
  EXPECT_DOUBLE_EQ(camera2Info.projection().p(2), 500.0);
  EXPECT_DOUBLE_EQ(camera2Info.projection().p(6), 500.0);
  EXPECT_DOUBLE_EQ(camera2Info.projection().p(3), 300.0);
  EXPECT_DOUBLE_EQ(camera2Info.projection().p(7), 200.0);

  // Camera sensor with different projection tag
  EXPECT_EQ(camera3Info.width(), width);
  EXPECT_EQ(camera3Info.height(), height);
  EXPECT_DOUBLE_EQ(camera3Info.projection().p(0), 900.0);
  EXPECT_DOUBLE_EQ(camera3Info.projection().p(5), 900.0);
  EXPECT_DOUBLE_EQ(camera3Info.projection().p(2), 501.0);
  EXPECT_DOUBLE_EQ(camera3Info.projection().p(6), 501.0);
  EXPECT_DOUBLE_EQ(camera3Info.projection().p(3), 0.0);
  EXPECT_DOUBLE_EQ(camera3Info.projection().p(7), 0.0);

  unsigned int r1Sum = 0u;
  unsigned int g1Sum = 0u;
  unsigned int b1Sum = 0u;
  unsigned int r2Sum = 0u;
  unsigned int g2Sum = 0u;
  unsigned int b2Sum = 0u;
  unsigned int r3Sum = 0u;
  unsigned int g3Sum = 0u;
  unsigned int b3Sum = 0u;
  unsigned int step = width * bpp;

  // get sum of each color channel
  // all cameras should just see blue colors
  for (unsigned int i = 0u; i < height; ++i)
  {
    for (unsigned int j = 0u; j < step; j+=bpp)
    {
      unsigned int idx = i * step + j;
      unsigned int r1 = img1[idx];
      unsigned int g1 = img1[idx+1];
      unsigned int b1 = img1[idx+2];
      r1Sum += r1;
      g1Sum += g1;
      b1Sum += b1;

      unsigned int r2 = img2[idx];
      unsigned int g2 = img2[idx+1];
      unsigned int b2 = img2[idx+2];
      r2Sum += r2;
      g2Sum += g2;
      b2Sum += b2;

      unsigned int r3 = img3[idx];
      unsigned int g3 = img3[idx+1];
      unsigned int b3 = img3[idx+2];
      r3Sum += r3;
      g3Sum += g3;
      b3Sum += b3;
    }
  }

  // images from camera1 without projections params and
  // camera2 with default projection params should be the same
  EXPECT_EQ(0u, r1Sum);
  EXPECT_EQ(0u, g1Sum);
  EXPECT_LT(0u, b1Sum);
  EXPECT_EQ(r1Sum, r2Sum);
  EXPECT_EQ(g1Sum, g2Sum);
  EXPECT_EQ(b1Sum, b2Sum);

  // images from camera2 and camera3 that have different projections params
  // should be different. Both cameras should still see the blue box but
  // sum of blue pixels should be slightly different
  EXPECT_EQ(0u, r3Sum);
  EXPECT_EQ(0u, g3Sum);
  EXPECT_LT(0u, b3Sum);
  EXPECT_EQ(r2Sum, r3Sum);
  EXPECT_EQ(g2Sum, g3Sum);
  EXPECT_NE(b2Sum, b3Sum);

  delete []  img1;
  delete []  img2;
  delete []  img3;

  // Clean up rendering ptrs
  box.reset();
  blue.reset();

  // Clean up
  mgr.Remove(sensor1->Id());
  mgr.Remove(sensor2->Id());
  mgr.Remove(sensor3->Id());
  engine->DestroyScene(scene);
  gz::rendering::unloadEngine(engine->Name());
}

//////////////////////////////////////////////////
TEST_P(CameraSensorTest, CameraProjection)
{
  gz::common::Console::SetVerbosity(2);
  CameraProjection(GetParam());
}


//////////////////////////////////////////////////
void CameraSensorTest::ImageFormatLInt8LInt16(const std::string &_renderEngine)
{
  // get the darn test data
  std::string path = gz::common::joinPaths(PROJECT_SOURCE_PATH, "test",
      "sdf", "camera_sensor_l8_l16_builtin.sdf");
  sdf::SDFPtr doc(new sdf::SDF());
  sdf::init(doc);
  ASSERT_TRUE(sdf::readFile(path, doc));
  ASSERT_NE(nullptr, doc->Root());
  ASSERT_TRUE(doc->Root()->HasElement("model"));
  auto modelPtr = doc->Root()->GetElement("model");
  ASSERT_TRUE(modelPtr->HasElement("link"));
  auto linkPtr = modelPtr->GetElement("link");
  ASSERT_TRUE(linkPtr->HasElement("sensor"));
  auto sensorPtrCamera8Bit = linkPtr->GetElement("sensor");
  auto sensorPtrCamera16Bit = linkPtr->GetElement("sensor")->GetNextElement();

  // Setup gz-rendering with an empty scene
  auto *engine = gz::rendering::engine(_renderEngine);
  if (!engine)
  {
    gzdbg << "Engine '" << _renderEngine
              << "' is not supported" << std::endl;
    return;
  }

  gz::rendering::ScenePtr scene = engine->CreateScene("scene");

  // do the test
  gz::sensors::Manager mgr;

  gz::sensors::CameraSensor *sensorCamera8Bit =
      mgr.CreateSensor<gz::sensors::CameraSensor>(sensorPtrCamera8Bit);
  gz::sensors::CameraSensor *sensorCamera16Bit =
      mgr.CreateSensor<gz::sensors::CameraSensor>(sensorPtrCamera16Bit);
  ASSERT_NE(sensorCamera8Bit, nullptr);
  ASSERT_NE(sensorCamera16Bit, nullptr);
  sensorCamera8Bit->SetScene(scene);
  sensorCamera16Bit->SetScene(scene);

  ASSERT_NE(sensorCamera8Bit->RenderingCamera(), nullptr);
  EXPECT_NE(sensorCamera8Bit->Id(), sensorCamera8Bit->RenderingCamera()->Id());
  EXPECT_EQ(256u, sensorCamera8Bit->ImageWidth());
  EXPECT_EQ(256u, sensorCamera8Bit->ImageHeight());

  ASSERT_NE(sensorCamera16Bit->RenderingCamera(), nullptr);
  EXPECT_NE(sensorCamera16Bit->Id(),
            sensorCamera16Bit->RenderingCamera()->Id());
  EXPECT_EQ(512u, sensorCamera16Bit->ImageWidth());
  EXPECT_EQ(512u, sensorCamera16Bit->ImageHeight());

  std::string topicCamera8Bit = "/images_l8";
  WaitForMessageTestHelper<gz::msgs::Image> helper1(topicCamera8Bit);

  std::string topicCamera16Bit = "/images_l16";
  WaitForMessageTestHelper<gz::msgs::Image> helper2(topicCamera16Bit);

  // Update once to create image
  mgr.RunOnce(std::chrono::steady_clock::duration::zero());

  EXPECT_TRUE(helper1.WaitForMessage()) << helper1;
  EXPECT_TRUE(helper2.WaitForMessage()) << helper2;

  // subscribe to the camera topic
  gz::transport::Node node;
  node.Subscribe(topicCamera8Bit, &OnGrayscaleImageL8);
  node.Subscribe(topicCamera16Bit, &OnGrayscaleImageL16);

  // wait for a few camera frames
  mgr.RunOnce(std::chrono::steady_clock::duration::zero(), true);

  // run to get image and check image format in callback
  bool done = false;
  int sleep = 0;
  int maxSleep = 10;
  while (!done && sleep++ < maxSleep)
  {
    std::lock_guard<std::mutex> lock(g_mutex);
    done = (g_imgCounter1 > 0 && g_imgCounter2 > 0);
    std::this_thread::sleep_for(std::chrono::milliseconds(100));
  }

  // test removing sensor
  // first make sure the sensor objects do exist
  auto sensorIdCamera8Bit = sensorCamera8Bit->Id();
  auto sensorIdCamera16Bit = sensorCamera16Bit->Id();
  auto cameraId1 = sensorCamera8Bit->RenderingCamera()->Id();
  auto cameraId2 = sensorCamera16Bit->RenderingCamera()->Id();

  EXPECT_EQ(sensorCamera8Bit, mgr.Sensor(sensorIdCamera8Bit));
  EXPECT_EQ(sensorCamera8Bit->RenderingCamera(), scene->SensorById(cameraId1));
  EXPECT_EQ(sensorCamera16Bit, mgr.Sensor(sensorIdCamera16Bit));
  EXPECT_EQ(sensorCamera16Bit->RenderingCamera(), scene->SensorById(cameraId2));
  // remove and check sensor objects no longer exist in both sensors and
  // rendering
  EXPECT_TRUE(mgr.Remove(sensorIdCamera8Bit));
  EXPECT_TRUE(mgr.Remove(sensorIdCamera16Bit));
  EXPECT_EQ(nullptr, mgr.Sensor(sensorIdCamera8Bit));
  EXPECT_EQ(nullptr, mgr.Sensor(sensorIdCamera16Bit));
  EXPECT_EQ(nullptr, scene->SensorById(cameraId1));
  EXPECT_EQ(nullptr, scene->SensorById(cameraId2));

  // Clean up
  engine->DestroyScene(scene);
  gz::rendering::unloadEngine(engine->Name());
}

//////////////////////////////////////////////////
TEST_P(CameraSensorTest, LInt8LInt16ImagesWithBuiltinSDF)
{
  gz::common::Console::SetVerbosity(4);
  ImageFormatLInt8LInt16(GetParam());
}

INSTANTIATE_TEST_SUITE_P(CameraSensor, CameraSensorTest,
    RENDER_ENGINE_VALUES, gz::rendering::PrintToStringParam());<|MERGE_RESOLUTION|>--- conflicted
+++ resolved
@@ -18,34 +18,14 @@
 #include <cstring>
 #include <gtest/gtest.h>
 
-<<<<<<< HEAD
 #include <gz/msgs/image.pb.h>
+#include <gz/common/Image.hh>
 
 #include <gz/common/Console.hh>
 #include <gz/common/Filesystem.hh>
 #include <gz/sensors/Manager.hh>
 #include <gz/sensors/CameraSensor.hh>
-=======
-#include <ignition/common/Console.hh>
-#include <ignition/common/Image.hh>
-#include <ignition/common/Filesystem.hh>
-#include <ignition/sensors/Manager.hh>
-#include <ignition/sensors/CameraSensor.hh>
-
-// TODO(louise) Remove these pragmas once ign-rendering is disabling the
-// warnings
-#ifdef _WIN32
-#pragma warning(push)
-#pragma warning(disable: 4251)
-#endif
-#include <ignition/rendering/RenderEngine.hh>
-#include <ignition/rendering/RenderingIface.hh>
-#include <ignition/rendering/Scene.hh>
-#include <ignition/rendering/Utils.hh>
-#ifdef _WIN32
-#pragma warning(pop)
-#endif
->>>>>>> 6d1f163c
+#include <gz/rendering/Utils.hh>
 
 // TODO(louise) Remove these pragmas once gz-rendering is disabling the
 // warnings
@@ -111,15 +91,6 @@
   // Create camera sensors and verify camera intrinsics
   public: void CameraIntrinsics(const std::string &_renderEngine);
 
-<<<<<<< HEAD
-=======
-  // Create a 16 bit grayscale camera sensor and verify image format
-  public: void ImageFormatLInt16(const std::string &_renderEngine);
-
-  // Create camera sensors and verify camera intrinsics
-  public: void CameraIntrinsics(const std::string &_renderEngine);
-
->>>>>>> 6d1f163c
   // Create camera sensors and verify camera projection
   public: void CameraProjection(const std::string &_renderEngine);
 };
@@ -218,605 +189,6 @@
 
 //////////////////////////////////////////////////
 void CameraSensorTest::CameraIntrinsics(const std::string &_renderEngine)
-<<<<<<< HEAD
-=======
-{
-  std::string path = gz::common::joinPaths(PROJECT_SOURCE_PATH, "test",
-                                           "sdf", "camera_intrinsics.sdf");
-  sdf::SDFPtr doc(new sdf::SDF());
-  sdf::init(doc);
-  ASSERT_TRUE(sdf::readFile(path, doc));
-  ASSERT_NE(nullptr, doc->Root());
-  ASSERT_TRUE(doc->Root()->HasElement("model"));
-  auto modelPtr = doc->Root()->GetElement("model");
-  ASSERT_TRUE(modelPtr->HasElement("link"));
-  auto linkPtr = modelPtr->GetElement("link");
-  ASSERT_TRUE(linkPtr->HasElement("sensor"));
-
-  // Camera sensor without intrinsics tag
-  auto cameraWithoutIntrinsicsTag = linkPtr->GetElement("sensor");
-
-  // Camera sensor with intrinsics tag
-  auto cameraWithIntrinsicsTag =
-      linkPtr->GetElement("sensor")->GetNextElement();
-
-  // Camera sensor with different intrinsics tag
-  auto cameraWithDiffIntrinsicsTag =
-      cameraWithIntrinsicsTag->GetNextElement();
-
-  // Setup gz-rendering with an empty scene
-  auto *engine = gz::rendering::engine(_renderEngine);
-  if (!engine)
-  {
-    igndbg << "Engine '" << _renderEngine
-          << "' is not supported" << std::endl;
-    return;
-  }
-
-  gz::rendering::ScenePtr scene = engine->CreateScene("scene");
-  scene->SetAmbientLight(1.0, 1.0, 1.0);
-
-  gz::rendering::VisualPtr root = scene->RootVisual();
-  ASSERT_NE(nullptr, root);
-
-  // create blue material
-  gz::rendering::MaterialPtr blue = scene->CreateMaterial();
-  blue->SetAmbient(0.0, 0.0, 0.3);
-  blue->SetDiffuse(0.0, 0.0, 0.8);
-  blue->SetSpecular(0.5, 0.5, 0.5);
-
-  // create box visual
-  gz::rendering::VisualPtr box = scene->CreateVisual("box");
-  ASSERT_NE(nullptr, box);
-  box->AddGeometry(scene->CreateBox());
-  box->SetOrigin(0.0, 0.0, 0.0);
-  box->SetLocalPosition(gz::math::Vector3d(4.0, 1, 0.5));
-  box->SetLocalRotation(0, 0, 0);
-  box->SetMaterial(blue);
-  scene->DestroyMaterial(blue);
-  root->AddChild(box);
-
-  // Do the test
-  gz::sensors::Manager mgr;
-
-  // there are 3 cameras:
-  //     - camera1: no intrinsics params
-  //     - camera2: has intrinsics params that are the same as default values
-  //     - camera3: has intrinsics params that are different from default values
-  // camera1 and camera2 should produce very similar images and camera3 should
-  // produce different images from 1 and 2.
-  auto *sensor1 =
-      mgr.CreateSensor<gz::sensors::CameraSensor>(cameraWithoutIntrinsicsTag);
-  auto *sensor2 =
-      mgr.CreateSensor<gz::sensors::CameraSensor>(cameraWithIntrinsicsTag);
-  auto *sensor3 =
-      mgr.CreateSensor<gz::sensors::CameraSensor>(cameraWithDiffIntrinsicsTag);
-
-  ASSERT_NE(sensor1, nullptr);
-  ASSERT_NE(sensor2, nullptr);
-  ASSERT_NE(sensor3, nullptr);
-  sensor1->SetScene(scene);
-  sensor2->SetScene(scene);
-  sensor3->SetScene(scene);
-
-  std::string infoTopic1 = "/camera1/camera_info";
-  std::string infoTopic2 = "/camera2/camera_info";
-  std::string infoTopic3 = "/camera3/camera_info";
-  std::string imgTopic1 = "/camera1/image";
-  std::string imgTopic2 = "/camera2/image";
-  std::string imgTopic3 = "/camera3/image";
-  WaitForMessageTestHelper<gz::msgs::Image> helper1(imgTopic1);
-  WaitForMessageTestHelper<gz::msgs::CameraInfo> helper2(infoTopic1);
-  WaitForMessageTestHelper<gz::msgs::Image> helper3(imgTopic2);
-  WaitForMessageTestHelper<gz::msgs::CameraInfo> helper4(infoTopic2);
-  WaitForMessageTestHelper<gz::msgs::Image> helper5(imgTopic3);
-  WaitForMessageTestHelper<gz::msgs::CameraInfo> helper6(infoTopic3);
-
-  EXPECT_TRUE(sensor1->HasConnections());
-  EXPECT_TRUE(sensor2->HasConnections());
-  EXPECT_TRUE(sensor3->HasConnections());
-
-  // Update once to create image
-  mgr.RunOnce(std::chrono::steady_clock::duration::zero());
-
-  EXPECT_TRUE(helper1.WaitForMessage()) << helper1;
-  EXPECT_TRUE(helper2.WaitForMessage()) << helper2;
-  EXPECT_TRUE(helper3.WaitForMessage()) << helper3;
-  EXPECT_TRUE(helper4.WaitForMessage()) << helper4;
-  EXPECT_TRUE(helper5.WaitForMessage()) << helper5;
-  EXPECT_TRUE(helper6.WaitForMessage()) << helper6;
-
-  // Subscribe to the camera info topic
-  gz::msgs::CameraInfo camera1Info, camera2Info, camera3Info;
-  unsigned int camera1Counter = 0u;
-  unsigned int camera2Counter = 0u;
-  unsigned int camera3Counter = 0u;
-
-  std::function<void(const gz::msgs::CameraInfo&)> camera1InfoCallback =
-      [&camera1Info, &camera1Counter](const gz::msgs::CameraInfo& _msg)
-  {
-    camera1Info = _msg;
-    camera1Counter++;
-  };
-  std::function<void(const gz::msgs::CameraInfo&)> camera2InfoCallback =
-      [&camera2Info, &camera2Counter](const gz::msgs::CameraInfo& _msg)
-  {
-    camera2Info = _msg;
-    camera2Counter++;
-  };
-  std::function<void(const gz::msgs::CameraInfo&)> camera3InfoCallback =
-      [&camera3Info, &camera3Counter](const gz::msgs::CameraInfo& _msg)
-  {
-    camera3Info = _msg;
-    camera3Counter++;
-  };
-
-  unsigned int height = 1000u;
-  unsigned int width = 1000u;
-  unsigned int bpp = 3u;
-  unsigned int imgBufferSize = width * height * bpp;
-  unsigned char* img1 = new unsigned char[imgBufferSize];
-  unsigned char* img2 = new unsigned char[imgBufferSize];
-  unsigned char* img3 = new unsigned char[imgBufferSize];
-  unsigned int camera1DataCounter = 0u;
-  unsigned int camera2DataCounter = 0u;
-  unsigned int camera3DataCounter = 0u;
-  std::function<void(const gz::msgs::Image &)> camera1Callback =
-      [&img1, &camera1DataCounter, &imgBufferSize](const gz::msgs::Image & _msg)
-  {
-    memcpy(img1, _msg.data().c_str(), imgBufferSize);
-    camera1DataCounter++;
-  };
-
-  std::function<void(const gz::msgs::Image &)> camera2Callback =
-      [&img2, &camera2DataCounter, &imgBufferSize](const gz::msgs::Image & _msg)
-  {
-    memcpy(img2, _msg.data().c_str(), imgBufferSize);
-    camera2DataCounter++;
-  };
-  std::function<void(const gz::msgs::Image &)> camera3Callback =
-      [&img3, &camera3DataCounter, &imgBufferSize](const gz::msgs::Image & _msg)
-  {
-    memcpy(img3, _msg.data().c_str(), imgBufferSize);
-    camera3DataCounter++;
-  };
-
-  // Subscribe to the camera topic
-  gz::transport::Node node;
-  node.Subscribe(infoTopic1, camera1InfoCallback);
-  node.Subscribe(infoTopic2, camera2InfoCallback);
-  node.Subscribe(infoTopic3, camera3InfoCallback);
-  node.Subscribe(imgTopic1, camera1Callback);
-  node.Subscribe(imgTopic2, camera2Callback);
-  node.Subscribe(imgTopic3, camera3Callback);
-
-  // Wait for a few camera frames
-  mgr.RunOnce(std::chrono::steady_clock::duration::zero(), true);
-
-  // Run to get image and check image format in callback
-  bool done = false;
-  int sleep = 0;
-  int maxSleep = 10;
-  while (!done && sleep++ < maxSleep)
-  {
-    std::lock_guard<std::mutex> lock(g_mutex);
-    done = (camera1Counter > 0u && camera2Counter > 0u && camera3Counter > 0u &&
-        camera1DataCounter > 0u && camera2DataCounter > 0u &&
-        camera3DataCounter > 0u);
-    std::this_thread::sleep_for(std::chrono::milliseconds(100));
-  }
-
-  // Image size, focal length and optical center
-  // Camera sensor without intrinsics tag
-  double error = 3e-1;
-  EXPECT_EQ(camera1Info.width(), width);
-  EXPECT_EQ(camera1Info.height(), height);
-  EXPECT_NEAR(camera1Info.intrinsics().k(0), 866.23, error);
-  EXPECT_NEAR(camera1Info.intrinsics().k(4), 866.23, error);
-  EXPECT_DOUBLE_EQ(camera1Info.intrinsics().k(2), 500);
-  EXPECT_DOUBLE_EQ(camera1Info.intrinsics().k(5), 500);
-
-  // Camera sensor with intrinsics tag
-  EXPECT_EQ(camera2Info.width(), width);
-  EXPECT_EQ(camera2Info.height(), height);
-  EXPECT_DOUBLE_EQ(camera2Info.intrinsics().k(0), 866.23);
-  EXPECT_DOUBLE_EQ(camera2Info.intrinsics().k(4), 866.23);
-  EXPECT_DOUBLE_EQ(camera2Info.intrinsics().k(2), 500);
-  EXPECT_DOUBLE_EQ(camera2Info.intrinsics().k(5), 500);
-
-  // Camera sensor with different intrinsics tag
-  EXPECT_EQ(camera3Info.width(), width);
-  EXPECT_EQ(camera3Info.height(), height);
-  EXPECT_DOUBLE_EQ(camera3Info.intrinsics().k(0), 900);
-  EXPECT_DOUBLE_EQ(camera3Info.intrinsics().k(4), 900);
-  EXPECT_DOUBLE_EQ(camera3Info.intrinsics().k(2), 501);
-  EXPECT_DOUBLE_EQ(camera3Info.intrinsics().k(5), 501);
-
-  unsigned int r1Sum = 0u;
-  unsigned int g1Sum = 0u;
-  unsigned int b1Sum = 0u;
-  unsigned int r2Sum = 0u;
-  unsigned int g2Sum = 0u;
-  unsigned int b2Sum = 0u;
-  unsigned int r3Sum = 0u;
-  unsigned int g3Sum = 0u;
-  unsigned int b3Sum = 0u;
-  unsigned int step = width * bpp;
-
-  // get sum of each color channel
-  // all cameras should just see blue colors
-  for (unsigned int i = 0u; i < height; ++i)
-  {
-    for (unsigned int j = 0u; j < step; j+=bpp)
-    {
-      unsigned int idx = i * step + j;
-      unsigned int r1 = img1[idx];
-      unsigned int g1 = img1[idx+1];
-      unsigned int b1 = img1[idx+2];
-      r1Sum += r1;
-      g1Sum += g1;
-      b1Sum += b1;
-
-      unsigned int r2 = img2[idx];
-      unsigned int g2 = img2[idx+1];
-      unsigned int b2 = img2[idx+2];
-      r2Sum += r2;
-      g2Sum += g2;
-      b2Sum += b2;
-
-      unsigned int r3 = img3[idx];
-      unsigned int g3 = img3[idx+1];
-      unsigned int b3 = img3[idx+2];
-      r3Sum += r3;
-      g3Sum += g3;
-      b3Sum += b3;
-    }
-  }
-
-  // images from camera1 without intrinsics params and
-  // camera2 with default intrinsic params should be the same
-  EXPECT_EQ(0u, r1Sum);
-  EXPECT_EQ(0u, g1Sum);
-  EXPECT_LT(0u, b1Sum);
-  EXPECT_EQ(r1Sum, r2Sum);
-  EXPECT_EQ(g1Sum, g2Sum);
-  EXPECT_EQ(b1Sum, b2Sum);
-
-  // images from camera2 and camera3 that have different intrinsics params
-  // should be different. Both cameras should still see the blue box but
-  // sum of blue pixels should be slightly different
-  EXPECT_EQ(0u, r3Sum);
-  EXPECT_EQ(0u, g3Sum);
-  EXPECT_LT(0u, b3Sum);
-  EXPECT_EQ(r2Sum, r3Sum);
-  EXPECT_EQ(g2Sum, g3Sum);
-  EXPECT_NE(b2Sum, b3Sum);
-
-  delete []  img1;
-  delete []  img2;
-  delete []  img3;
-
-  // Clean up rendering ptrs
-  box.reset();
-  blue.reset();
-
-  // Clean up
-  mgr.Remove(sensor1->Id());
-  mgr.Remove(sensor2->Id());
-  mgr.Remove(sensor3->Id());
-  engine->DestroyScene(scene);
-  gz::rendering::unloadEngine(engine->Name());
-}
-
-//////////////////////////////////////////////////
-TEST_P(CameraSensorTest, CameraIntrinsics)
-{
-  gz::common::Console::SetVerbosity(2);
-  CameraIntrinsics(GetParam());
-}
-
-//////////////////////////////////////////////////
-void CameraSensorTest::CameraProjection(const std::string &_renderEngine)
-{
-  std::string path = gz::common::joinPaths(PROJECT_SOURCE_PATH, "test",
-                                           "sdf", "camera_projection.sdf");
-  sdf::SDFPtr doc(new sdf::SDF());
-  sdf::init(doc);
-  ASSERT_TRUE(sdf::readFile(path, doc));
-  ASSERT_NE(nullptr, doc->Root());
-  ASSERT_TRUE(doc->Root()->HasElement("model"));
-  auto modelPtr = doc->Root()->GetElement("model");
-  ASSERT_TRUE(modelPtr->HasElement("link"));
-  auto linkPtr = modelPtr->GetElement("link");
-  ASSERT_TRUE(linkPtr->HasElement("sensor"));
-
-  // Camera sensor without projection tag
-  auto cameraWithoutProjectionsTag = linkPtr->GetElement("sensor");
-
-  // Camera sensor with projection tag
-  auto cameraWithProjectionsTag =
-      linkPtr->GetElement("sensor")->GetNextElement();
-
-  // Camera sensor with different projection tag
-  auto cameraWithDiffProjectionsTag =
-      cameraWithProjectionsTag->GetNextElement();
-
-  // Setup gz-rendering with an empty scene
-  auto *engine = gz::rendering::engine(_renderEngine);
-  if (!engine)
-  {
-    igndbg << "Engine '" << _renderEngine
-          << "' is not supported" << std::endl;
-    return;
-  }
-
-  gz::rendering::ScenePtr scene = engine->CreateScene("scene");
-  scene->SetAmbientLight(1.0, 1.0, 1.0);
-
-  gz::rendering::VisualPtr root = scene->RootVisual();
-  ASSERT_NE(nullptr, root);
-
-  // create blue material
-  gz::rendering::MaterialPtr blue = scene->CreateMaterial();
-  blue->SetAmbient(0.0, 0.0, 0.3);
-  blue->SetDiffuse(0.0, 0.0, 0.8);
-  blue->SetSpecular(0.5, 0.5, 0.5);
-
-  // create box visual
-  gz::rendering::VisualPtr box = scene->CreateVisual("box");
-  ASSERT_NE(nullptr, box);
-  box->AddGeometry(scene->CreateBox());
-  box->SetOrigin(0.0, 0.0, 0.0);
-  box->SetLocalPosition(gz::math::Vector3d(4.0, 1, 0.5));
-  box->SetLocalRotation(0, 0, 0);
-  box->SetMaterial(blue);
-  scene->DestroyMaterial(blue);
-  root->AddChild(box);
-
-  // Do the test
-  gz::sensors::Manager mgr;
-
-  auto *sensor1 =
-      mgr.CreateSensor<gz::sensors::CameraSensor>(cameraWithoutProjectionsTag);
-  auto *sensor2 =
-      mgr.CreateSensor<gz::sensors::CameraSensor>(cameraWithProjectionsTag);
-  auto *sensor3 =
-      mgr.CreateSensor<gz::sensors::CameraSensor>(cameraWithDiffProjectionsTag);
-
-  ASSERT_NE(sensor1, nullptr);
-  ASSERT_NE(sensor2, nullptr);
-  ASSERT_NE(sensor3, nullptr);
-  std::string imgTopic1 = "/camera1/image";
-  std::string imgTopic2 = "/camera2/image";
-  std::string imgTopic3 = "/camera3/image";
-  sensor1->SetScene(scene);
-  sensor2->SetScene(scene);
-  sensor3->SetScene(scene);
-
-  std::string infoTopic1 = "/camera1/camera_info";
-  std::string infoTopic2 = "/camera2/camera_info";
-  std::string infoTopic3 = "/camera3/camera_info";
-  WaitForMessageTestHelper<gz::msgs::Image> helper1("/camera1/image");
-  WaitForMessageTestHelper<gz::msgs::CameraInfo> helper2(infoTopic1);
-  WaitForMessageTestHelper<gz::msgs::Image> helper3("/camera2/image");
-  WaitForMessageTestHelper<gz::msgs::CameraInfo> helper4(infoTopic2);
-  WaitForMessageTestHelper<gz::msgs::Image> helper5(imgTopic3);
-  WaitForMessageTestHelper<gz::msgs::CameraInfo> helper6(infoTopic3);
-
-  EXPECT_TRUE(sensor1->HasConnections());
-  EXPECT_TRUE(sensor2->HasConnections());
-  EXPECT_TRUE(sensor3->HasConnections());
-
-  // Update once to create image
-  mgr.RunOnce(std::chrono::steady_clock::duration::zero());
-
-  EXPECT_TRUE(helper1.WaitForMessage()) << helper1;
-  EXPECT_TRUE(helper2.WaitForMessage()) << helper2;
-  EXPECT_TRUE(helper3.WaitForMessage()) << helper3;
-  EXPECT_TRUE(helper4.WaitForMessage()) << helper4;
-  EXPECT_TRUE(helper5.WaitForMessage()) << helper5;
-  EXPECT_TRUE(helper6.WaitForMessage()) << helper6;
-
-  // Subscribe to the camera info topic
-  gz::msgs::CameraInfo camera1Info, camera2Info, camera3Info;
-  unsigned int camera1Counter = 0u;
-  unsigned int camera2Counter = 0u;
-  unsigned int camera3Counter = 0u;
-
-  std::function<void(const gz::msgs::CameraInfo&)> camera1InfoCallback =
-      [&camera1Info, &camera1Counter](const gz::msgs::CameraInfo& _msg)
-  {
-    camera1Info = _msg;
-    camera1Counter++;
-  };
-  std::function<void(const gz::msgs::CameraInfo&)> camera2InfoCallback =
-      [&camera2Info, &camera2Counter](const gz::msgs::CameraInfo& _msg)
-  {
-    camera2Info = _msg;
-    camera2Counter++;
-  };
-  std::function<void(const gz::msgs::CameraInfo&)> camera3InfoCallback =
-      [&camera3Info, &camera3Counter](const gz::msgs::CameraInfo& _msg)
-  {
-    camera3Info = _msg;
-    camera3Counter++;
-  };
-
-  unsigned int height = 1000u;
-  unsigned int width = 1000u;
-  unsigned int bpp = 3u;
-  unsigned int imgBufferSize = width * height * bpp;
-  unsigned char* img1 = new unsigned char[imgBufferSize];
-  unsigned char* img2 = new unsigned char[imgBufferSize];
-  unsigned char* img3 = new unsigned char[imgBufferSize];
-  unsigned int camera1DataCounter = 0u;
-  unsigned int camera2DataCounter = 0u;
-  unsigned int camera3DataCounter = 0u;
-  std::function<void(const gz::msgs::Image &)> camera1Callback =
-      [&img1, &camera1DataCounter, &imgBufferSize](const gz::msgs::Image & _msg)
-  {
-    memcpy(img1, _msg.data().c_str(), imgBufferSize);
-    camera1DataCounter++;
-  };
-
-  std::function<void(const gz::msgs::Image &)> camera2Callback =
-      [&img2, &camera2DataCounter, &imgBufferSize](const gz::msgs::Image & _msg)
-  {
-    memcpy(img2, _msg.data().c_str(), imgBufferSize);
-    camera2DataCounter++;
-  };
-  std::function<void(const gz::msgs::Image &)> camera3Callback =
-      [&img3, &camera3DataCounter, &imgBufferSize](const gz::msgs::Image & _msg)
-  {
-    memcpy(img3, _msg.data().c_str(), imgBufferSize);
-    camera3DataCounter++;
-  };
-
-  // Subscribe to the camera topic
-  gz::transport::Node node;
-  node.Subscribe(infoTopic1, camera1InfoCallback);
-  node.Subscribe(infoTopic2, camera2InfoCallback);
-  node.Subscribe(infoTopic3, camera3InfoCallback);
-  node.Subscribe(imgTopic1, camera1Callback);
-  node.Subscribe(imgTopic2, camera2Callback);
-  node.Subscribe(imgTopic3, camera3Callback);
-
-  // Wait for a few camera frames
-  mgr.RunOnce(std::chrono::steady_clock::duration::zero(), true);
-
-  // Run to get image and check image format in callback
-  bool done = false;
-  int sleep = 0;
-  int maxSleep = 10;
-  while (!done && sleep++ < maxSleep)
-  {
-    std::lock_guard<std::mutex> lock(g_mutex);
-    done = (camera1Counter > 0u && camera2Counter > 0u && camera3Counter > 0u &&
-        camera1DataCounter > 0u && camera2DataCounter > 0u &&
-        camera3DataCounter > 0u);
-    std::this_thread::sleep_for(std::chrono::milliseconds(100));
-  }
-
-  // Image size, focal length and optical center
-  // Camera sensor without projection tag
-  // account for error converting gl projection values back to
-  // cv projection values
-  double error = 1.0;
-  EXPECT_EQ(camera1Info.width(), width);
-  EXPECT_EQ(camera1Info.height(), width);
-  EXPECT_NEAR(camera1Info.projection().p(0), 866.23, error);
-  EXPECT_NEAR(camera1Info.projection().p(5), 866.23, error);
-  EXPECT_DOUBLE_EQ(camera1Info.projection().p(2), 500.0);
-  EXPECT_DOUBLE_EQ(camera1Info.projection().p(6), 500.0);
-  EXPECT_DOUBLE_EQ(camera1Info.projection().p(3), 0.0);
-  EXPECT_DOUBLE_EQ(camera1Info.projection().p(7), 0.0);
-
-  // Camera sensor with projection tag
-  EXPECT_EQ(camera2Info.width(), height);
-  EXPECT_EQ(camera2Info.height(), height);
-  EXPECT_DOUBLE_EQ(camera2Info.projection().p(0), 866.23);
-  EXPECT_DOUBLE_EQ(camera2Info.projection().p(5), 866.23);
-  EXPECT_DOUBLE_EQ(camera2Info.projection().p(2), 500.0);
-  EXPECT_DOUBLE_EQ(camera2Info.projection().p(6), 500.0);
-  EXPECT_DOUBLE_EQ(camera2Info.projection().p(3), 300.0);
-  EXPECT_DOUBLE_EQ(camera2Info.projection().p(7), 200.0);
-
-  // Camera sensor with different projection tag
-  EXPECT_EQ(camera3Info.width(), width);
-  EXPECT_EQ(camera3Info.height(), height);
-  EXPECT_DOUBLE_EQ(camera3Info.projection().p(0), 900.0);
-  EXPECT_DOUBLE_EQ(camera3Info.projection().p(5), 900.0);
-  EXPECT_DOUBLE_EQ(camera3Info.projection().p(2), 501.0);
-  EXPECT_DOUBLE_EQ(camera3Info.projection().p(6), 501.0);
-  EXPECT_DOUBLE_EQ(camera3Info.projection().p(3), 0.0);
-  EXPECT_DOUBLE_EQ(camera3Info.projection().p(7), 0.0);
-
-  unsigned int r1Sum = 0u;
-  unsigned int g1Sum = 0u;
-  unsigned int b1Sum = 0u;
-  unsigned int r2Sum = 0u;
-  unsigned int g2Sum = 0u;
-  unsigned int b2Sum = 0u;
-  unsigned int r3Sum = 0u;
-  unsigned int g3Sum = 0u;
-  unsigned int b3Sum = 0u;
-  unsigned int step = width * bpp;
-
-  // get sum of each color channel
-  // all cameras should just see blue colors
-  for (unsigned int i = 0u; i < height; ++i)
-  {
-    for (unsigned int j = 0u; j < step; j+=bpp)
-    {
-      unsigned int idx = i * step + j;
-      unsigned int r1 = img1[idx];
-      unsigned int g1 = img1[idx+1];
-      unsigned int b1 = img1[idx+2];
-      r1Sum += r1;
-      g1Sum += g1;
-      b1Sum += b1;
-
-      unsigned int r2 = img2[idx];
-      unsigned int g2 = img2[idx+1];
-      unsigned int b2 = img2[idx+2];
-      r2Sum += r2;
-      g2Sum += g2;
-      b2Sum += b2;
-
-      unsigned int r3 = img3[idx];
-      unsigned int g3 = img3[idx+1];
-      unsigned int b3 = img3[idx+2];
-      r3Sum += r3;
-      g3Sum += g3;
-      b3Sum += b3;
-    }
-  }
-
-  // images from camera1 without projections params and
-  // camera2 with default projection params should be the same
-  EXPECT_EQ(0u, r1Sum);
-  EXPECT_EQ(0u, g1Sum);
-  EXPECT_LT(0u, b1Sum);
-  EXPECT_EQ(r1Sum, r2Sum);
-  EXPECT_EQ(g1Sum, g2Sum);
-  EXPECT_EQ(b1Sum, b2Sum);
-
-  // images from camera2 and camera3 that have different projections params
-  // should be different. Both cameras should still see the blue box but
-  // sum of blue pixels should be slightly different
-  EXPECT_EQ(0u, r3Sum);
-  EXPECT_EQ(0u, g3Sum);
-  EXPECT_LT(0u, b3Sum);
-  EXPECT_EQ(r2Sum, r3Sum);
-  EXPECT_EQ(g2Sum, g3Sum);
-  EXPECT_NE(b2Sum, b3Sum);
-
-  delete []  img1;
-  delete []  img2;
-  delete []  img3;
-
-  // Clean up rendering ptrs
-  box.reset();
-  blue.reset();
-
-  // Clean up
-  mgr.Remove(sensor1->Id());
-  mgr.Remove(sensor2->Id());
-  mgr.Remove(sensor3->Id());
-  engine->DestroyScene(scene);
-  gz::rendering::unloadEngine(engine->Name());
-}
-
-//////////////////////////////////////////////////
-TEST_P(CameraSensorTest, CameraProjection)
-{
-  gz::common::Console::SetVerbosity(2);
-  CameraProjection(GetParam());
-}
-
-//////////////////////////////////////////////////
-void CameraSensorTest::ImageFormatLInt8(const std::string &_renderEngine)
->>>>>>> 6d1f163c
 {
   std::string path = gz::common::joinPaths(PROJECT_SOURCE_PATH, "test",
                                            "sdf", "camera_intrinsics.sdf");
