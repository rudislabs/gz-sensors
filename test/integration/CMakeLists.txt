set(TEST_TYPE "INTEGRATION")

set(dri_tests
  camera.cc
  depth_camera.cc
  distortion_camera.cc
  gpu_lidar_sensor.cc
  rgbd_camera.cc
  segmentation_camera.cc
<<<<<<< HEAD
  wide_angle_camera.cc
=======
  thermal_camera.cc
  triggered_camera.cc
>>>>>>> cb24d951
)

set(tests
  air_pressure.cc
  altimeter.cc
  force_torque.cc
  logical_camera.cc
  magnetometer.cc
  navsat.cc
  imu.cc
)

link_directories(${PROJECT_BINARY_DIR}/test)

include_directories(${PROJECT_SOURCE_DIR}/src)

# Test symbols having the right name on linux only
if (UNIX AND NOT APPLE)
  configure_file(all_symbols_have_version.bash.in ${CMAKE_CURRENT_BINARY_DIR}/all_symbols_have_version.bash @ONLY)
  add_test(NAME INTEGRATION_versioned_symbols
    COMMAND bash ${CMAKE_CURRENT_BINARY_DIR}/all_symbols_have_version.bash $<TARGET_FILE:${PROJECT_LIBRARY_TARGET_NAME}>)
endif()

if (DRI_TESTS)
  ign_build_tests(TYPE INTEGRATION
    SOURCES
      ${dri_tests}
    LIB_DEPS
      ${IGNITION-TRANSPORT_LIBRARIES}
      ${PROJECT_LIBRARY_TARGET_NAME}-depth_camera
      ${PROJECT_LIBRARY_TARGET_NAME}-camera
      ${PROJECT_LIBRARY_TARGET_NAME}-lidar
      ${PROJECT_LIBRARY_TARGET_NAME}-gpu_lidar
      ${PROJECT_LIBRARY_TARGET_NAME}-rgbd_camera
      ${PROJECT_LIBRARY_TARGET_NAME}-thermal_camera
      ${PROJECT_LIBRARY_TARGET_NAME}-segmentation_camera
      ${PROJECT_LIBRARY_TARGET_NAME}-wide_angle_camera
  )
endif()

ign_build_tests(TYPE INTEGRATION
  SOURCES
    ${tests}
  LIB_DEPS
    ${PROJECT_LIBRARY_TARGET_NAME}-air_pressure
    ${PROJECT_LIBRARY_TARGET_NAME}-altimeter
    ${PROJECT_LIBRARY_TARGET_NAME}-logical_camera
    ${PROJECT_LIBRARY_TARGET_NAME}-magnetometer
    ${PROJECT_LIBRARY_TARGET_NAME}-imu
    ${PROJECT_LIBRARY_TARGET_NAME}-force_torque
    ${PROJECT_LIBRARY_TARGET_NAME}-navsat
)
<|MERGE_RESOLUTION|>--- conflicted
+++ resolved
@@ -7,12 +7,9 @@
   gpu_lidar_sensor.cc
   rgbd_camera.cc
   segmentation_camera.cc
-<<<<<<< HEAD
-  wide_angle_camera.cc
-=======
   thermal_camera.cc
   triggered_camera.cc
->>>>>>> cb24d951
+  wide_angle_camera.cc
 )
 
 set(tests
