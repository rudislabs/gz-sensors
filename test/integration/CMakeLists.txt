set(TEST_TYPE "INTEGRATION")

set(dri_tests
  boundingbox_camera.cc
  camera.cc
  depth_camera.cc
  distortion_camera.cc
  gpu_lidar_sensor.cc
  rgbd_camera.cc
  segmentation_camera.cc
  thermal_camera.cc
  triggered_camera.cc
  wide_angle_camera.cc
)

set(tests
  air_pressure.cc
  altimeter.cc
  force_torque.cc
  logical_camera.cc
  magnetometer.cc
  navsat.cc
  imu.cc
)

link_directories(${PROJECT_BINARY_DIR}/test)

include_directories(${PROJECT_SOURCE_DIR}/src)

# Test symbols having the right name on linux only
if (UNIX AND NOT APPLE)
  configure_file(all_symbols_have_version.bash.in ${CMAKE_CURRENT_BINARY_DIR}/all_symbols_have_version.bash @ONLY)
  add_test(NAME INTEGRATION_versioned_symbols
    COMMAND bash ${CMAKE_CURRENT_BINARY_DIR}/all_symbols_have_version.bash $<TARGET_FILE:${PROJECT_LIBRARY_TARGET_NAME}>)
endif()

if (DRI_TESTS)
  gz_build_tests(TYPE INTEGRATION
    SOURCES
      ${dri_tests}
    LIB_DEPS
<<<<<<< HEAD
      ${GZ-TRANSPORT_LIBRARIES}
=======
      ${IGNITION-TRANSPORT_LIBRARIES}
      ${PROJECT_LIBRARY_TARGET_NAME}-boundingbox_camera
>>>>>>> 329e30f8
      ${PROJECT_LIBRARY_TARGET_NAME}-depth_camera
      ${PROJECT_LIBRARY_TARGET_NAME}-camera
      ${PROJECT_LIBRARY_TARGET_NAME}-lidar
      ${PROJECT_LIBRARY_TARGET_NAME}-gpu_lidar
      ${PROJECT_LIBRARY_TARGET_NAME}-rgbd_camera
      ${PROJECT_LIBRARY_TARGET_NAME}-thermal_camera
      ${PROJECT_LIBRARY_TARGET_NAME}-segmentation_camera
      ${PROJECT_LIBRARY_TARGET_NAME}-wide_angle_camera
  )
endif()

gz_build_tests(TYPE INTEGRATION
  SOURCES
    ${tests}
  LIB_DEPS
    ${PROJECT_LIBRARY_TARGET_NAME}-air_pressure
    ${PROJECT_LIBRARY_TARGET_NAME}-altimeter
    ${PROJECT_LIBRARY_TARGET_NAME}-logical_camera
    ${PROJECT_LIBRARY_TARGET_NAME}-magnetometer
    ${PROJECT_LIBRARY_TARGET_NAME}-imu
    ${PROJECT_LIBRARY_TARGET_NAME}-force_torque
    ${PROJECT_LIBRARY_TARGET_NAME}-navsat
)
<|MERGE_RESOLUTION|>--- conflicted
+++ resolved
@@ -39,12 +39,8 @@
     SOURCES
       ${dri_tests}
     LIB_DEPS
-<<<<<<< HEAD
       ${GZ-TRANSPORT_LIBRARIES}
-=======
-      ${IGNITION-TRANSPORT_LIBRARIES}
       ${PROJECT_LIBRARY_TARGET_NAME}-boundingbox_camera
->>>>>>> 329e30f8
       ${PROJECT_LIBRARY_TARGET_NAME}-depth_camera
       ${PROJECT_LIBRARY_TARGET_NAME}-camera
       ${PROJECT_LIBRARY_TARGET_NAME}-lidar
