/*
 * Copyright (C) 2018 Open Source Robotics Foundation
 *
 * Licensed under the Apache License, Version 2.0 (the "License");
 * you may not use this file except in compliance with the License.
 * You may obtain a copy of the License at
 *
 *     http://www.apache.org/licenses/LICENSE-2.0
 *
 * Unless required by applicable law or agreed to in writing, software
 * distributed under the License is distributed on an "AS IS" BASIS,
 * WITHOUT WARRANTIES OR CONDITIONS OF ANY KIND, either express or implied.
 * See the License for the specific language governing permissions and
 * limitations under the License.
 *
*/

#include <gtest/gtest.h>

#include <ignition/common/Console.hh>
#include <ignition/common/Filesystem.hh>
#include <ignition/common/Event.hh>
#include <ignition/common/Time.hh>
#include <ignition/sensors/Manager.hh>
#include <ignition/sensors/Export.hh>
#include <ignition/sensors/GpuLidarSensor.hh>
#include <ignition/math/Angle.hh>
#include <ignition/math/Helpers.hh>
#include <ignition/msgs.hh>
#include <ignition/transport/Node.hh>
#include <ignition/rendering.hh>
#include <sdf/sdf.hh>

#include "test_config.h"  // NOLINT(build/include)
#include "TransportTestTools.hh"

#define LASER_TOL 1e-4
#define DOUBLE_TOL 1e-6

// vertical range values seem to be less accurate
#define VERTICAL_LASER_TOL 1e-3
#define WAIT_TIME 0.02

sdf::ElementPtr GpuLidarToSDF(const std::string &name,
    const ignition::math::Pose3d &pose, const double updateRate,
    const std::string &topic, const double horzSamples,
    const double horzResolution, const double horzMinAngle,
    const double horzMaxAngle, const double vertSamples,
    const double vertResolution, const double vertMinAngle,
    const double vertMaxAngle, const double rangeResolution,
    const double rangeMin, const double rangeMax, const bool alwaysOn,
    const bool visualize)
{
  std::ostringstream stream;
  stream
    << "<?xml version='1.0'?>"
    << "<sdf version='1.6'>"
    << " <model name='m1'>"
    << "  <link name='link1'>"
    << "    <sensor name='" << name << "' type='gpu_lidar'>"
    << "      <pose>" << pose << "</pose>"
    << "      <topic>" << topic << "</topic>"
    << "      <updateRate>"<< updateRate <<"</updateRate>"
    << "      <ray>"
    << "        <scan>"
    << "          <horizontal>"
    << "            <samples>" << horzSamples << "</samples>"
    << "            <resolution>" << horzResolution << "</resolution>"
    << "            <min_angle>" << horzMinAngle << "</min_angle>"
    << "            <max_angle>" << horzMaxAngle << "</max_angle>"
    << "          </horizontal>"
    << "          <vertical>"
    << "            <samples>" << vertSamples << "</samples>"
    << "            <resolution>" << vertResolution << "</resolution>"
    << "            <min_angle>" << vertMinAngle << "</min_angle>"
    << "            <max_angle>" << vertMaxAngle << "</max_angle>"
    << "          </vertical>"
    << "        </scan>"
    << "        <range>"
    << "          <min>" << rangeMin << "</min>"
    << "          <max>" << rangeMax << "</max>"
    << "          <resolution>" << rangeResolution << "</resolution>"
    << "        </range>"
    << "      </ray>"
    << "      <alwaysOn>"<< alwaysOn <<"</alwaysOn>"
    << "      <visualize>" << visualize << "</visualize>"
    << "    </sensor>"
    << "  </link>"
    << " </model>"
    << "</sdf>";

  sdf::SDFPtr sdfParsed(new sdf::SDF());
  sdf::init(sdfParsed);
  if (!sdf::readString(stream.str(), sdfParsed))
    return sdf::ElementPtr();

  return sdfParsed->Root()->GetElement("model")->GetElement("link")
    ->GetElement("sensor");
}

int g_laserCounter = 0;
std::vector<ignition::msgs::LaserScan> laserMsgs;
std::vector<ignition::msgs::PointCloudPacked> pointMsgs;

void OnNewLidarFrame(const float * /*_scan*/, unsigned int /*_width*/,
    unsigned int /*_height*/, unsigned int /*_channels*/,
    const std::string &/*_format*/)
{
  g_laserCounter++;
}

/////////////////////////////////////////////////
void laserCb(const ignition::msgs::LaserScan &_msg)
{
  laserMsgs.push_back(_msg);
}

/////////////////////////////////////////////////
void pointCb(const ignition::msgs::PointCloudPacked &_msg)
{
  pointMsgs.push_back(_msg);
}

class GpuLidarSensorTest: public testing::Test,
                  public testing::WithParamInterface<const char *>
{
  // Test and verify gpu rays properties setters and getters
  public: void CreateGpuLidar(const std::string &_renderEngine);

  // Test single box detection
  public: void DetectBox(const std::string &_renderEngine);

  // Test detection of three boxes placed at different locations
  public: void TestThreeBoxes(const std::string &_renderEngine);

  // Test vertical measurements
  public: void VerticalLidar(const std::string &_renderEngine);

  // Test manually updating sensors
  public: void ManualUpdate(const std::string &_renderEngine);
};

/////////////////////////////////////////////////
/// \brief Test Creation of a GPU Lidar sensor
void GpuLidarSensorTest::CreateGpuLidar(const std::string &_renderEngine)
{
  // Create SDF describing a camera sensor
  const std::string name = "TestGpuLidar";
  const std::string parent = "parent_link";
  const std::string topic = "/ignition/sensors/test/lidar";
  const double updateRate = 30;
  const unsigned int horzSamples = 640;
  const double horzResolution = 1;
  const double horzMinAngle = -1.396263;
  const double horzMaxAngle = 1.396263;
  const double vertResolution = 1;
  const unsigned int vertSamples = 1;
  const double vertMinAngle = 0;
  const double vertMaxAngle = 0;
  const double rangeResolution = 0.01;
  const double rangeMin = 0.08;
  const double rangeMax = 10.0;
  const bool alwaysOn = 1;
  const bool visualize = 1;

  // Create sensor description in SDF
  ignition::math::Pose3d testPose(ignition::math::Vector3d(0, 0, 0.1),
      ignition::math::Quaterniond::Identity);
  sdf::ElementPtr lidarSDF = GpuLidarToSDF(name, testPose, updateRate, topic,
    horzSamples, horzResolution, horzMinAngle, horzMaxAngle,
    vertSamples, vertResolution, vertMinAngle, vertMaxAngle,
    rangeResolution, rangeMin, rangeMax, alwaysOn, visualize);

  // Setup ign-rendering with an empty scene
  auto *engine = ignition::rendering::engine(_renderEngine);
  if (!engine)
  {
    igndbg << "Engine '" << _renderEngine
              << "' is not supported" << std::endl;
    return;
  }

  ignition::rendering::ScenePtr scene = engine->CreateScene("scene");
  ignition::rendering::VisualPtr root = scene->RootVisual();

  // Create a sensor manager
  ignition::sensors::Manager mgr;
  mgr.AddPluginPaths(ignition::common::joinPaths(PROJECT_BUILD_PATH, "lib"));

  // Create an scene with a box in it
  scene->SetAmbientLight(0.3, 0.3, 0.3);

  // Create a GpuLidarSensor
  ignition::sensors::GpuLidarSensor *sensor =
      mgr.CreateSensor<ignition::sensors::GpuLidarSensor>(lidarSDF);
  sensor->SetParent(parent);
  // Make sure the above dynamic cast worked.
  EXPECT_TRUE(sensor != nullptr);
  sensor->SetScene(scene);

  sensor->SetScene(scene);

  // Set a callback on the lidar sensor to get a scan
  ignition::common::ConnectionPtr c =
    sensor->ConnectNewLidarFrame(
        std::bind(&::OnNewLidarFrame,
          std::placeholders::_1, std::placeholders::_2, std::placeholders::_3,
          std::placeholders::_4, std::placeholders::_5));

  EXPECT_TRUE(c != nullptr);

  double angleRes = (sensor->AngleMax() - sensor->AngleMin()).Radian() /
                    sensor->RayCount();
  EXPECT_EQ(sensor->AngleMin(), ignition::math::Angle(horzMinAngle));
  EXPECT_EQ(sensor->AngleMax(), ignition::math::Angle(horzMaxAngle));
  EXPECT_NEAR(sensor->RangeMin(), rangeMin, 1e-6);
  EXPECT_NEAR(sensor->RangeMax(), rangeMax, 1e-6);
  EXPECT_NEAR(sensor->AngleResolution(), angleRes, 1e-3);
  EXPECT_NEAR(sensor->RangeResolution(), rangeResolution, 1e-3);
  EXPECT_EQ(sensor->RayCount(), horzSamples);
  EXPECT_EQ(sensor->RangeCount(), horzSamples);

  EXPECT_EQ(sensor->Parent(), parent);
  EXPECT_EQ(sensor->VerticalRayCount(), vertSamples);
  EXPECT_EQ(sensor->VerticalRangeCount(), vertSamples);
  EXPECT_EQ(sensor->VerticalAngleMin(), vertMinAngle);
  EXPECT_EQ(sensor->VerticalAngleMax(), vertMaxAngle);

  EXPECT_TRUE(sensor->IsActive());

  g_laserCounter = 0;
  WaitForMessageTestHelper<ignition::msgs::LaserScan> helper(topic);

  // Update once to verify that a message is sent
  mgr.RunOnce(ignition::common::Time::Zero);

  EXPECT_TRUE(helper.WaitForMessage()) << helper;

  // Verify that the callback is called
  EXPECT_EQ(g_laserCounter, 1);

  // Get all the range values
  std::vector<double> ranges;
  sensor->Ranges(ranges);
  EXPECT_EQ(ranges.size(), static_cast<size_t>(horzSamples * vertSamples));

  // Check that all the range values are +inf
  for (unsigned int i = 0; i < ranges.size(); ++i)
  {
    EXPECT_DOUBLE_EQ(ranges[i], ignition::math::INF_D);
    EXPECT_DOUBLE_EQ(sensor->Range(i), ranges[i]);
    EXPECT_NEAR(sensor->Retro(i), 0, 1e-6);
    EXPECT_EQ(sensor->Fiducial(i), -1);
  }

  // Clean up
  c.reset();
  engine->DestroyScene(scene);
  ignition::rendering::unloadEngine(engine->Name());
}

/////////////////////////////////////////////////
/// \brief Test detect one box
void GpuLidarSensorTest::DetectBox(const std::string &_renderEngine)
{
  // Create SDF describing a camera sensor
  const std::string name = "TestGpuLidar";
  const std::string parent = "parent_link";
  const std::string topic = "/ignition/sensors/test/lidar";
  const double updateRate = 30;
  const int horzSamples = 320;
  const double horzResolution = 1;
  const double horzMinAngle = -IGN_PI/2.0;
  const double horzMaxAngle = IGN_PI/2.0;
  const double vertResolution = 1;
  const int vertSamples = 1;
  const double vertMinAngle = 0;
  const double vertMaxAngle = 0;
  const double rangeResolution = 0.01;
  const double rangeMin = 0.08;
  const double rangeMax = 10.0;
  const bool alwaysOn = 1;
  const bool visualize = 1;

  // Create sensor SDF
  ignition::math::Pose3d testPose(ignition::math::Vector3d(0.0, 0.0, 0.1),
      ignition::math::Quaterniond::Identity);
  sdf::ElementPtr lidarSDF = GpuLidarToSDF(name, testPose, updateRate, topic,
    horzSamples, horzResolution, horzMinAngle, horzMaxAngle,
    vertSamples, vertResolution, vertMinAngle, vertMaxAngle,
    rangeResolution, rangeMin, rangeMax, alwaysOn, visualize);

  // Create and populate scene
  ignition::rendering::RenderEngine *engine =
    ignition::rendering::engine(_renderEngine);
  if (!engine)
  {
    igndbg << "Engine '" << _renderEngine
              << "' is not supported" << std::endl;
    return;
  }

  ignition::rendering::ScenePtr scene = engine->CreateScene("scene");
  ignition::rendering::VisualPtr root = scene->RootVisual();

  scene->SetAmbientLight(0.3, 0.3, 0.3);

  // Create testing box
  // box in the center
  ignition::math::Pose3d box01Pose(ignition::math::Vector3d(1, 0, 0.5),
      ignition::math::Quaterniond::Identity);
  ignition::rendering::VisualPtr visualBox1 = scene->CreateVisual("TestBox1");
  visualBox1->AddGeometry(scene->CreateBox());
  visualBox1->SetLocalPosition(box01Pose.Pos());
  visualBox1->SetLocalRotation(box01Pose.Rot());
  root->AddChild(visualBox1);

  // Create a sensor manager
  ignition::sensors::Manager mgr;
  mgr.AddPluginPaths(ignition::common::joinPaths(PROJECT_BUILD_PATH, "lib"));

  // Create a GpuLidarSensor
  ignition::sensors::GpuLidarSensor *sensor =
      mgr.CreateSensor<ignition::sensors::GpuLidarSensor>(lidarSDF);
  // Make sure the above dynamic cast worked.
  EXPECT_TRUE(sensor != nullptr);
  sensor->SetParent(parent);
  sensor->SetScene(scene);

<<<<<<< HEAD
  sensor->SetScene(scene);

  // subscribe to altimeter topic
=======
  // subscribe to gpu lidar topic
>>>>>>> 62628591
  ignition::transport::Node node;
  node.Subscribe(topic, &::laserCb);
  node.Subscribe(topic + "/points", &::pointCb);

  WaitForMessageTestHelper<ignition::msgs::LaserScan> helper(topic);
  // Update sensor
  mgr.RunOnce(ignition::common::Time::Zero, true);
  EXPECT_TRUE(helper.WaitForMessage()) << helper;

  int mid = horzSamples / 2;
  int last = (horzSamples - 1);
  double unitBoxSize = 1.0;
  double expectedRangeAtMidPointBox1 =
    abs(box01Pose.Pos().X()) - unitBoxSize/2;

  // Sensor 1 should see TestBox1
  EXPECT_DOUBLE_EQ(sensor->Range(0), ignition::math::INF_D);
  EXPECT_NEAR(sensor->Range(mid), expectedRangeAtMidPointBox1, LASER_TOL);
  EXPECT_DOUBLE_EQ(sensor->Range(last), ignition::math::INF_D);

  // Make sure to wait to receive the message
  ignition::common::Time waitTime = ignition::common::Time(0.01);
  int i = 0;
  while ((laserMsgs.empty() || pointMsgs.empty()) && i < 300)
  {
    ignition::common::Time::Sleep(waitTime);
    i++;
  }
  EXPECT_LT(i, 300);

  double angleRes = (sensor->AngleMax() - sensor->AngleMin()).Radian() /
                    sensor->RayCount();

  // Check we have the same values than using the sensors methods
  EXPECT_DOUBLE_EQ(laserMsgs.back().ranges(0), ignition::math::INF_D);
  EXPECT_NEAR(laserMsgs.back().ranges(mid), expectedRangeAtMidPointBox1,
      LASER_TOL);
  EXPECT_DOUBLE_EQ(laserMsgs.back().ranges(last), ignition::math::INF_D);

  EXPECT_EQ(laserMsgs.back().frame(), name);
  EXPECT_NEAR(laserMsgs.back().angle_min(), horzMinAngle, 1e-4);
  EXPECT_NEAR(laserMsgs.back().angle_max(), horzMaxAngle, 1e-4);
  EXPECT_NEAR(laserMsgs.back().count(), horzSamples, 1e-4);
  EXPECT_NEAR(laserMsgs.back().angle_step(), angleRes, 1e-4);
  EXPECT_NEAR(laserMsgs.back().vertical_angle_min(), vertMinAngle, 1e-4);
  EXPECT_NEAR(laserMsgs.back().vertical_angle_max(), vertMaxAngle, 1e-4);
  EXPECT_NEAR(laserMsgs.back().vertical_count(), vertSamples, 1e-4);
  EXPECT_NEAR(laserMsgs.back().range_min(), rangeMin, 1e-4);
  EXPECT_NEAR(laserMsgs.back().range_max(), rangeMax, 1e-4);

  ASSERT_TRUE(!pointMsgs.empty());
  EXPECT_EQ(3, pointMsgs.back().field_size());
  EXPECT_EQ("x", pointMsgs.back().field(0).name());
  EXPECT_EQ("y", pointMsgs.back().field(1).name());
  EXPECT_EQ("z", pointMsgs.back().field(2).name());
  EXPECT_EQ(static_cast<uint32_t>(vertSamples), pointMsgs.back().height());
  EXPECT_EQ(static_cast<uint32_t>(horzSamples), pointMsgs.back().width());
  EXPECT_FALSE(pointMsgs.back().is_bigendian());
  EXPECT_EQ(16u, pointMsgs.back().point_step());
  EXPECT_EQ(16u * horzSamples, pointMsgs.back().row_step());
  EXPECT_TRUE(pointMsgs.back().is_dense());
  EXPECT_EQ(16u * horzSamples * vertSamples, pointMsgs.back().data().size());

  // Clean up
  //
  engine->DestroyScene(scene);
  ignition::rendering::unloadEngine(engine->Name());
}

/////////////////////////////////////////////////
/// \brief Test detection of different boxes
void GpuLidarSensorTest::TestThreeBoxes(const std::string &_renderEngine)
{
  // Test GPU lidar sensor with 3 boxes in the world.
  // First sensor at identity orientation, second at 90 degree roll
  // First place 2 of 3 boxes within range and verify range values.
  // then move all 3 boxes out of range and verify range values

  // Create SDF describing a gpu lidar sensors sensor
  const std::string name1 = "TestGpuLidar1";
  const std::string name2 = "TestGpuLidar2";
  const std::string topic1 = "/ignition/sensors/test/lidar1";
  const std::string topic2 = "/ignition/sensors/test/lidar2";
  const double updateRate = 30;
  const int horzSamples = 320;
  const double horzResolution = 1;
  const double horzMinAngle = -IGN_PI/2.0;
  const double horzMaxAngle = IGN_PI/2.0;
  const double vertResolution = 1;
  const int vertSamples = 1;
  const double vertMinAngle = 0;
  const double vertMaxAngle = 0;
  const double rangeResolution = 0.01;
  const double rangeMin = 0.1;
  const double rangeMax = 10.0;
  const bool alwaysOn = 1;
  const bool visualize = 1;

  // Create sensor SDF
  ignition::math::Pose3d testPose1(ignition::math::Vector3d(0, 0, 0.1),
      ignition::math::Quaterniond::Identity);
  sdf::ElementPtr lidarSDF1 = GpuLidarToSDF(name1, testPose1, updateRate,
      topic1, horzSamples, horzResolution, horzMinAngle, horzMaxAngle,
      vertSamples, vertResolution, vertMinAngle, vertMaxAngle,
      rangeResolution, rangeMin, rangeMax, alwaysOn, visualize);

  // Create a second sensor SDF rotated
  ignition::math::Pose3d testPose2(ignition::math::Vector3d(0, 0, 0.1),
      ignition::math::Quaterniond(IGN_PI/2.0, 0, 0));
  sdf::ElementPtr lidarSDF2 = GpuLidarToSDF(name2, testPose2, updateRate,
      topic2, horzSamples, horzResolution, horzMinAngle, horzMaxAngle,
      vertSamples, vertResolution, vertMinAngle, vertMaxAngle,
      rangeResolution, rangeMin, rangeMax, alwaysOn, visualize);

  // Create and populate scene
  ignition::rendering::RenderEngine *engine =
    ignition::rendering::engine(_renderEngine);
  if (!engine)
  {
    igndbg << "Engine '" << _renderEngine
              << "' is not supported" << std::endl;
    return;
  }

  ignition::rendering::ScenePtr scene = engine->CreateScene("scene");
  ignition::rendering::VisualPtr root = scene->RootVisual();

  scene->SetAmbientLight(0.3, 0.3, 0.3);

  // Create a sensor manager
  ignition::sensors::Manager mgr;
  mgr.AddPluginPaths(ignition::common::joinPaths(PROJECT_BUILD_PATH, "lib"));

  // Create a GpuLidarSensors
  ignition::sensors::GpuLidarSensor *sensor1 =
      mgr.CreateSensor<ignition::sensors::GpuLidarSensor>(lidarSDF1);

  // Create second GpuLidarSensor
  ignition::sensors::GpuLidarSensor *sensor2 =
      mgr.CreateSensor<ignition::sensors::GpuLidarSensor>(lidarSDF2);

  // Make sure the above dynamic cast worked.
  EXPECT_TRUE(sensor1 != nullptr);
  EXPECT_TRUE(sensor2 != nullptr);
  sensor1->SetScene(scene);
  sensor2->SetScene(scene);

  sensor1->SetScene(scene);
  sensor2->SetScene(scene);

  // Create testing boxes
  // Box in the center
  ignition::math::Pose3d box01Pose(ignition::math::Vector3d(3, 0, 0.5),
                                   ignition::math::Quaterniond::Identity);
  ignition::rendering::VisualPtr visualBox1 = scene->CreateVisual("UnitBox1");
  visualBox1->AddGeometry(scene->CreateBox());
  visualBox1->SetLocalPosition(box01Pose.Pos());
  visualBox1->SetLocalRotation(box01Pose.Rot());
  root->AddChild(visualBox1);

  // Box on the right of the first sensor
  ignition::math::Pose3d box02Pose(ignition::math::Vector3d(0, -5, 0.5),
                                   ignition::math::Quaterniond::Identity);
  ignition::rendering::VisualPtr visualBox2 = scene->CreateVisual("UnitBox2");
  visualBox2->AddGeometry(scene->CreateBox());
  visualBox2->SetLocalPosition(box02Pose.Pos());
  visualBox2->SetLocalRotation(box02Pose.Rot());
  root->AddChild(visualBox2);

  // Box on the left of the sensor 1 but out of range
  ignition::math::Pose3d box03Pose(
      ignition::math::Vector3d(0, rangeMax + 1, 0.5),
      ignition::math::Quaterniond::Identity);
  ignition::rendering::VisualPtr visualBox3 = scene->CreateVisual("UnitBox3");
  visualBox3->AddGeometry(scene->CreateBox());
  visualBox3->SetLocalPosition(box03Pose.Pos());
  visualBox3->SetLocalRotation(box03Pose.Rot());
  root->AddChild(visualBox3);

  // Update sensors
  mgr.RunOnce(ignition::common::Time::Zero);

  int mid = horzSamples / 2;
  int last = (horzSamples - 1);
  double unitBoxSize = 1.0;
  double expectedRangeAtMidPointBox1 = abs(box01Pose.Pos().X()) - unitBoxSize/2;
  double expectedRangeAtMidPointBox2 = abs(box02Pose.Pos().Y()) - unitBoxSize/2;

  // Sensor 1 should see box01 and box02
  EXPECT_NEAR(sensor1->Range(0), expectedRangeAtMidPointBox2, LASER_TOL);
  EXPECT_NEAR(sensor1->Range(mid), expectedRangeAtMidPointBox1, LASER_TOL);
  EXPECT_DOUBLE_EQ(sensor1->Range(last), ignition::math::INF_D);

  // Only box01 should be visible to sensor 2
  EXPECT_DOUBLE_EQ(sensor2->Range(0), ignition::math::INF_D);
  EXPECT_NEAR(sensor2->Range(mid), expectedRangeAtMidPointBox1, LASER_TOL);
  EXPECT_DOUBLE_EQ(sensor2->Range(last), ignition::math::INF_D);

  // Move all boxes out of range
  ignition::math::Vector3d box1PositionFar(
      rangeMax + 1, 0, 0);
  ignition::math::Vector3d box2PositionFar(
      0, -(rangeMax + 1), 0);

  visualBox1->SetLocalPosition(box1PositionFar);
  visualBox2->SetLocalPosition(box2PositionFar);

  // Update sensors
  mgr.RunOnce(ignition::common::Time::Zero, true);

  // Verify values out of range
  for (unsigned int i = 0; i < sensor1->RayCount(); ++i)
    EXPECT_DOUBLE_EQ(sensor1->Range(i), ignition::math::INF_D);

  for (unsigned int i = 0; i < sensor1->RayCount(); ++i)
    EXPECT_DOUBLE_EQ(sensor2->Range(i), ignition::math::INF_D);

  // Clean up
  engine->DestroyScene(scene);
  ignition::rendering::unloadEngine(engine->Name());
}

/////////////////////////////////////////////////
/// \brief Test detect one box
void GpuLidarSensorTest::VerticalLidar(const std::string &_renderEngine)
{
  // Create SDF describing a camera sensor
  const std::string name = "TestGpuLidar";
  const std::string topic = "/ignition/sensors/test/lidar";
  const double updateRate = 30;
  const unsigned int horzSamples = 640;
  const double horzResolution = 1;
  const double horzMinAngle = -IGN_PI/2.0;
  const double horzMaxAngle = IGN_PI/2.0;
  const double vertResolution = 1;
  const unsigned int vertSamples = 4;
  const double vertMinAngle = -IGN_PI/4.0;
  const double vertMaxAngle = IGN_PI/4.0;
  const double rangeResolution = 0.01;
  const double rangeMin = 0.08;
  const double rangeMax = 10.0;
  const bool alwaysOn = 1;
  const bool visualize = 1;

  // Create sensor SDF
  ignition::math::Pose3d testPose(ignition::math::Vector3d(0.25, 0.0, 0.5),
      ignition::math::Quaterniond::Identity);
  sdf::ElementPtr lidarSDF = GpuLidarToSDF(name, testPose, updateRate, topic,
    horzSamples, horzResolution, horzMinAngle, horzMaxAngle,
    vertSamples, vertResolution, vertMinAngle, vertMaxAngle,
    rangeResolution, rangeMin, rangeMax, alwaysOn, visualize);

  // Create and populate scene
  ignition::rendering::RenderEngine *engine =
    ignition::rendering::engine(_renderEngine);
  if (!engine)
  {
    igndbg << "Engine '" << _renderEngine
              << "' is not supported" << std::endl;
    return;
  }

  ignition::rendering::ScenePtr scene = engine->CreateScene("scene");
  ignition::rendering::VisualPtr root = scene->RootVisual();

  scene->SetAmbientLight(0.3, 0.3, 0.3);

  // Create testing boxes
  // box in the center
  ignition::math::Pose3d box01Pose(ignition::math::Vector3d(1, 0, 0.5),
      ignition::math::Quaterniond::Identity);
  ignition::rendering::VisualPtr visualBox1 =
    scene->CreateVisual("VerticalTestBox1");
  visualBox1->AddGeometry(scene->CreateBox());
  visualBox1->SetLocalPosition(box01Pose.Pos());
  visualBox1->SetLocalRotation(box01Pose.Rot());
  root->AddChild(visualBox1);

  // Create a sensor manager
  ignition::sensors::Manager mgr;
  mgr.AddPluginPaths(ignition::common::joinPaths(PROJECT_BUILD_PATH, "lib"));

  // Create a GpuLidarSensor
  ignition::sensors::GpuLidarSensor *sensor =
      mgr.CreateSensor<ignition::sensors::GpuLidarSensor>(lidarSDF);

  // Make sure the above dynamic cast worked.
  EXPECT_TRUE(sensor != nullptr);
  sensor->SetScene(scene);

  sensor->SetScene(scene);

  // Update sensor
  mgr.RunOnce(ignition::common::Time::Zero);

  unsigned int mid = horzSamples / 2;
  double unitBoxSize = 1.0;
  double expectedRangeAtMidPoint = box01Pose.Pos().X() - unitBoxSize/2
      - testPose.Pos().X();

  double vAngleStep = (vertMaxAngle - vertMinAngle) / (vertSamples - 1);
  double angleStep = vertMinAngle;

  // all vertical laser planes should sense box
  for (unsigned int i = 0; i < vertSamples; ++i)
  {
    double expectedRange = expectedRangeAtMidPoint / cos(angleStep);

    EXPECT_NEAR(sensor->Range(i * horzSamples + mid),
        expectedRange, VERTICAL_LASER_TOL);

    angleStep += vAngleStep;

    // check that the values in the extremes are infinity
    EXPECT_DOUBLE_EQ(sensor->Range(i * horzSamples),
        ignition::math::INF_D);
    EXPECT_DOUBLE_EQ(sensor->Range(i * horzSamples + (horzSamples - 1)),
        ignition::math::INF_D);
  }

  // Move box out of range
  visualBox1->SetLocalPosition(
      ignition::math::Vector3d(rangeMax + 1, 0, 0));

  // Wait for a few more laser scans
  mgr.RunOnce(ignition::common::Time::Zero, true);

  // Verify all values are out of range
  for (unsigned int j = 0; j < sensor->VerticalRayCount(); ++j)
  {
    for (unsigned int i = 0; i < sensor->RayCount(); ++i)
    {
      EXPECT_DOUBLE_EQ(sensor->Range(j * sensor->RayCount() + i),
          ignition::math::INF_D);
    }
  }

  // Clean up
  engine->DestroyScene(scene);
  ignition::rendering::unloadEngine(engine->Name());
}

/////////////////////////////////////////////////
/// \brief Test manually updating the scene with Scene::PreRender before
/// updating the sensors
void GpuLidarSensorTest::ManualUpdate(const std::string &_renderEngine)
{
  // Create SDF describing a gpu lidar sensors sensor
  const std::string name1 = "TestGpuLidar1";
  const std::string name2 = "TestGpuLidar2";
  const std::string topic1 = "/ignition/sensors/test/lidar1";
  const std::string topic2 = "/ignition/sensors/test/lidar2";
  const double updateRate = 30;
  const int horzSamples = 320;
  const double horzResolution = 1;
  const double horzMinAngle = -IGN_PI/2.0;
  const double horzMaxAngle = IGN_PI/2.0;
  const double vertResolution = 1;
  const int vertSamples = 1;
  const double vertMinAngle = 0;
  const double vertMaxAngle = 0;
  const double rangeResolution = 0.01;
  const double rangeMin = 0.1;
  const double rangeMax = 10.0;
  const bool alwaysOn = 1;
  const bool visualize = 1;

  // Create sensor SDF
  ignition::math::Pose3d testPose1(ignition::math::Vector3d(0, 0, 0.1),
      ignition::math::Quaterniond::Identity);
  sdf::ElementPtr lidarSDF1 = GpuLidarToSDF(name1, testPose1, updateRate,
      topic1, horzSamples, horzResolution, horzMinAngle, horzMaxAngle,
      vertSamples, vertResolution, vertMinAngle, vertMaxAngle,
      rangeResolution, rangeMin, rangeMax, alwaysOn, visualize);

  // Create a second sensor SDF at an xy offset of 1
  ignition::math::Pose3d testPose2(ignition::math::Vector3d(1, 1, 0.1),
      ignition::math::Quaterniond::Identity);
  sdf::ElementPtr lidarSDF2 = GpuLidarToSDF(name2, testPose2, updateRate,
      topic2, horzSamples, horzResolution, horzMinAngle, horzMaxAngle,
      vertSamples, vertResolution, vertMinAngle, vertMaxAngle,
      rangeResolution, rangeMin, rangeMax, alwaysOn, visualize);

  // Create and populate scene
  ignition::rendering::RenderEngine *engine =
    ignition::rendering::engine(_renderEngine);
  if (!engine)
  {
    igndbg << "Engine '" << _renderEngine
              << "' is not supported" << std::endl;
    return;
  }

  ignition::rendering::ScenePtr scene = engine->CreateScene("scene");
  ignition::rendering::VisualPtr root = scene->RootVisual();

  scene->SetAmbientLight(0.3, 0.3, 0.3);

  // Create a sensor manager
  ignition::sensors::Manager mgr;
  mgr.AddPluginPaths(ignition::common::joinPaths(PROJECT_BUILD_PATH, "lib"));

  // Create a GpuLidarSensors
  ignition::sensors::GpuLidarSensor *sensor1 =
      mgr.CreateSensor<ignition::sensors::GpuLidarSensor>(lidarSDF1);

  // Create second GpuLidarSensor
  ignition::sensors::GpuLidarSensor *sensor2 =
      mgr.CreateSensor<ignition::sensors::GpuLidarSensor>(lidarSDF2);

  // Make sure the above dynamic cast worked.
  EXPECT_TRUE(sensor1 != nullptr);
  EXPECT_TRUE(sensor2 != nullptr);
  sensor1->SetScene(scene);
  sensor2->SetScene(scene);

  // Create testing box
  // box in the center of lidar1 and right of lidar2
  ignition::math::Pose3d box01Pose(ignition::math::Vector3d(1, 0, 0.5),
      ignition::math::Quaterniond::Identity);
  ignition::rendering::VisualPtr visualBox1 = scene->CreateVisual("TestBox1");
  visualBox1->AddGeometry(scene->CreateBox());
  visualBox1->SetLocalPosition(box01Pose.Pos());
  visualBox1->SetLocalRotation(box01Pose.Rot());
  root->AddChild(visualBox1);

  // Set sensors to manual update mode
  sensor1->SetManualSceneUpdate(true);
  EXPECT_TRUE(sensor1->ManualSceneUpdate());
  sensor2->SetManualSceneUpdate(true);
  EXPECT_TRUE(sensor2->ManualSceneUpdate());

  // manually update scene
  scene->PreRender();

  // Render and update
  mgr.RunOnce(ignition::common::Time::Zero);

  int mid = horzSamples / 2;
  int last = (horzSamples - 1);
  double unitBoxSize = 1.0;
  double expectedRangeAtMidPointBox1 =
    abs(box01Pose.Pos().X()) - unitBoxSize/2;

  // Sensor 1 should see box01 in front of it
  EXPECT_DOUBLE_EQ(sensor1->Range(0), ignition::math::INF_D);
  EXPECT_NEAR(sensor1->Range(mid), expectedRangeAtMidPointBox1, LASER_TOL);
  EXPECT_DOUBLE_EQ(sensor1->Range(last), ignition::math::INF_D);

  // Sensor 2 should see box01 to the right of it
  EXPECT_NEAR(sensor2->Range(0), expectedRangeAtMidPointBox1, LASER_TOL);
  EXPECT_DOUBLE_EQ(sensor2->Range(mid), ignition::math::INF_D);
  EXPECT_DOUBLE_EQ(sensor2->Range(last), ignition::math::INF_D);

  // Clean up
  //
  engine->DestroyScene(scene);
  ignition::rendering::unloadEngine(engine->Name());
}

TEST_P(GpuLidarSensorTest, CreateGpuLidar)
{
  CreateGpuLidar(GetParam());
}

TEST_P(GpuLidarSensorTest, DetectBox)
{
  DetectBox(GetParam());
}

TEST_P(GpuLidarSensorTest, TestThreeBoxes)
{
  TestThreeBoxes(GetParam());
}

TEST_P(GpuLidarSensorTest, VerticalLidar)
{
  VerticalLidar(GetParam());
}

TEST_P(GpuLidarSensorTest, ManualUpdate)
{
  ManualUpdate(GetParam());
}

INSTANTIATE_TEST_CASE_P(GpuLidarSensor, GpuLidarSensorTest,
    RENDER_ENGINE_VALUES, ignition::rendering::PrintToStringParam());

int main(int argc, char **argv)
{
  ::testing::InitGoogleTest(&argc, argv);
  return RUN_ALL_TESTS();
}<|MERGE_RESOLUTION|>--- conflicted
+++ resolved
@@ -198,8 +198,6 @@
   EXPECT_TRUE(sensor != nullptr);
   sensor->SetScene(scene);
 
-  sensor->SetScene(scene);
-
   // Set a callback on the lidar sensor to get a scan
   ignition::common::ConnectionPtr c =
     sensor->ConnectNewLidarFrame(
@@ -327,13 +325,7 @@
   sensor->SetParent(parent);
   sensor->SetScene(scene);
 
-<<<<<<< HEAD
-  sensor->SetScene(scene);
-
-  // subscribe to altimeter topic
-=======
   // subscribe to gpu lidar topic
->>>>>>> 62628591
   ignition::transport::Node node;
   node.Subscribe(topic, &::laserCb);
   node.Subscribe(topic + "/points", &::pointCb);
@@ -481,9 +473,6 @@
   sensor1->SetScene(scene);
   sensor2->SetScene(scene);
 
-  sensor1->SetScene(scene);
-  sensor2->SetScene(scene);
-
   // Create testing boxes
   // Box in the center
   ignition::math::Pose3d box01Pose(ignition::math::Vector3d(3, 0, 0.5),
@@ -622,8 +611,6 @@
 
   // Make sure the above dynamic cast worked.
   EXPECT_TRUE(sensor != nullptr);
-  sensor->SetScene(scene);
-
   sensor->SetScene(scene);
 
   // Update sensor
