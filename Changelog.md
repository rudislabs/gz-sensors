## Ignition Sensors

### Ignition Sensors 2.X.X (201X-XX-XX)

<<<<<<< HEAD
### Ignition Sensors 2.0.0 (2019-05-XX)

1. Restore `pixel_format` in message and add deprecation comment.
    * [Pull request 62](https://bitbucket.org/ignitionrobotics/ign-sensors/pull-request/62)
=======
1. Add frame_id to sensor messages
    * [Pull request 63](https://bitbucket.org/ignitionrobotics/ign-sensors/pull-requests/63)
>>>>>>> 6bd29591

1. Added noise to  camera and lidar sensors.
    * [Pull request 60](https://bitbucket.org/ignitionrobotics/ign-sensors/pull-request/60)
    * [Pull request 61](https://bitbucket.org/ignitionrobotics/ign-sensors/pull-request/60)

1. Add support for loading a Lidar sensor from an SDF Sensor DOM object.
    * [Pull request 59](https://bitbucket.org/ignitionrobotics/ign-sensors/pull-request/59)

1. Add support for loading an IMU sensor from an SDF Sensor DOM object.
    * [Pull request 58](https://bitbucket.org/ignitionrobotics/ign-sensors/pull-request/58)

1. Add support for loading a camera and depth camera sensor from an SDF Sensor DOM object.
    * [Pull request 57](https://bitbucket.org/ignitionrobotics/ign-sensors/pull-request/57)

1. Add support for loading an air pressure sensor from an SDF Sensor DOM object.
    * [Pull request 56](https://bitbucket.org/ignitionrobotics/ign-sensors/pull-request/56)

1. Add support for loading an altimeter sensor from an SDF Sensor DOM object.
    * [Pull request 55](https://bitbucket.org/ignitionrobotics/ign-sensors/pull-request/55)

1. Noise factory uses `sdf::Noise` objects, Magnetometer sensor utilizes
   noise parameters.
    * [Pull request 54](https://bitbucket.org/ignitionrobotics/ign-sensors/pull-request/54)

1. Add support for loading a magnetometer sensor from an SDF Sensor DOM object.
    * [Pull request 53](https://bitbucket.org/ignitionrobotics/ign-sensors/pull-request/53)

1. Add magnetometer
    * [Pull request 47](https://bitbucket.org/ignitionrobotics/ign-sensors/pull-request/47)

1. Add IMU
    * [Pull request 44](https://bitbucket.org/ignitionrobotics/ign-sensors/pull-request/44)

1. Add altimeter
    * [Pull request 43](https://bitbucket.org/ignitionrobotics/ign-sensors/pull-request/43)

1. Create component for rendering sensor classes
   * [Pull request 42](https://bitbucket.org/ignitionrobotics/ign-sensors/pull-requests/42)

1. Upgrade to ignition-rendering2
   * [Pull request 45](https://bitbucket.org/ignitionrobotics/ign-sensors/pull-requests/45)

1. Upgrade to ignition-msgs4 and ignition-transport7
   * [Pull request 51](https://bitbucket.org/ignitionrobotics/ign-sensors/pull-requests/51)

### Ignition Sensors 1.X.X (2019-XX-XX)

1. Fix windows linking
    * [Pull request 49](https://bitbucket.org/osrf/gazebo/pull-request/49)
    * [Issue 6](https://bitbucket.org/osrf/gazebo/issues/6)

### Ignition Sensors 1.0.0 (2019-03-01)<|MERGE_RESOLUTION|>--- conflicted
+++ resolved
@@ -2,15 +2,13 @@
 
 ### Ignition Sensors 2.X.X (201X-XX-XX)
 
-<<<<<<< HEAD
 ### Ignition Sensors 2.0.0 (2019-05-XX)
+
+1. Add frame_id to sensor messages
+    * [Pull request 63](https://bitbucket.org/ignitionrobotics/ign-sensors/pull-requests/63)
 
 1. Restore `pixel_format` in message and add deprecation comment.
     * [Pull request 62](https://bitbucket.org/ignitionrobotics/ign-sensors/pull-request/62)
-=======
-1. Add frame_id to sensor messages
-    * [Pull request 63](https://bitbucket.org/ignitionrobotics/ign-sensors/pull-requests/63)
->>>>>>> 6bd29591
 
 1. Added noise to  camera and lidar sensors.
     * [Pull request 60](https://bitbucket.org/ignitionrobotics/ign-sensors/pull-request/60)
