## Ignition Sensors 6

<<<<<<< HEAD
### Ignition Sensors 7.X.X

### Ignition Sensors 7.0.0 (202X-XX-XX)

### Ignition Sensors 6.X.X
=======
### Ignition Sensors 6.x.x (202x-xx-xx)
>>>>>>> 9c075d06

### Ignition Sensors 6.0.1 (2021-11-12)

1. Disable GPU lidar tests on macOS
    * [Pull request #163](https://github.com/ignitionrobotics/ign-sensors/pull/163)

1. Added macOS install instructions.
    * [Pull request #162](https://github.com/ignitionrobotics/ign-sensors/pull/162)

1. Destroy rendering sensors when sensor is removed.
    * [Pull request #169](https://github.com/ignitionrobotics/ign-sensors/pull/169)

### Ignition Sensors 6.0.0 (2021-09-30)

1. Trivial tutorial typo correction in Custom Sensors tutorial
    * [Pull request #160](https://github.com/ignitionrobotics/ign-sensors/pull/160)

1. Bumps in fortress: ign-sensors6
    * [Pull request #120](https://github.com/ignitionrobotics/ign-sensors/pull/120)

1. Port codecov to new configuration
    * [Pull request #129](https://github.com/ignitionrobotics/ign-sensors/pull/129)

1. Remove deprecations: tock
    * [Pull request #141](https://github.com/ignitionrobotics/ign-sensors/pull/141)

1. Make Sensors aware of CameraPassCountPerGpuFlush & Scene::PostFrame
    * [Pull request #145](https://github.com/ignitionrobotics/ign-sensors/pull/145)

1. Remove plugin interface and support custom sensors
    * [Pull request #90](https://github.com/ignitionrobotics/ign-sensors/pull/90)

1. Run ogre 1.x tests on macos
    * [Pull request #156](https://github.com/ignitionrobotics/ign-sensors/pull/156)

1. Segmentation sensor
    * [Pull request #133](https://github.com/ignitionrobotics/ign-sensors/pull/133)

1. Joint Force-Torque Sensor
    * [Pull request #144](https://github.com/ignitionrobotics/ign-sensors/pull/144)

## Ignition Sensors 5

### Ignition Sensors 5.X.X

### Ignition Sensors 5.0.0 (2021-03-30)

1. Bump in edifice: ign-common4
    * [Pull request #85](https://github.com/ignitionrobotics/ign-sensors/pull/85)

1. Bump in edifice: sdformat11
    * [Pull request #78](https://github.com/ignitionrobotics/ign-sensors/pull/78)

1. Bump in edifice: ign-msgs7
    * [Pull request #75](https://github.com/ignitionrobotics/ign-sensors/pull/75)

1. Bump in edifice: ign-rendering5
    * [Pull request #55](https://github.com/ignitionrobotics/ign-sensors/pull/55)

1. Documentation updates
    * [Pull request #116](https://github.com/ignitionrobotics/ign-sensors/pull/116)

## Ignition Sensors 4

### Ignition Sensors 4.X.X

### Ignition Sensors 4.2.0 (2021-07-12)

1. Add API for enabling / disabling IMU orientation
    * [Pull request #142](https://github.com/ignitionrobotics/ign-sensors/pull/142)

1. Init will now set the nextUpdateTime to zero
    * [Pull request #137](https://github.com/ignitionrobotics/ign-sensors/pull/137)

1. Remove clamping from lidar noise
    * [Pull request #132](https://github.com/ignitionrobotics/ign-sensors/pull/132)

1. Remove tools/code_check and update codecov
    * [Pull request #130](https://github.com/ignitionrobotics/ign-sensors/pull/130)

1. Disable macOS workflow
    * [Pull request #124](https://github.com/ignitionrobotics/ign-sensors/pull/124)

1. 👩‍🌾 Disable tests that consistently fail on macOS
    * [Pull request #121](https://github.com/ignitionrobotics/ign-sensors/pull/121)

1. Master branch updates
    * [Pull request #106](https://github.com/ignitionrobotics/ign-sensors/pull/106)

1. 👩‍🌾 Clear Windows warnings (backport #58)
    * [Pull request #102](https://github.com/ignitionrobotics/ign-sensors/pull/102)

1. Update thermal camera tutorial - include varying temp. objects
    * [Pull request #79](https://github.com/ignitionrobotics/ign-sensors/pull/79)

1. Fix macOS/windows tests that failed to load library
    * [Pull request #60](https://github.com/ignitionrobotics/ign-sensors/pull/60)

1. Removed issue & PR templates
    * [Pull request #99](https://github.com/ignitionrobotics/ign-sensors/pull/99)

### Ignition Sensors 4.1.0 (2021-02-10)

1. Added issue and PR templates.
    * [Pull request 91](https://github.com/ignitionrobotics/ign-sensors/pull/91)

1. Added `set_rate` service to all sensors.
    * [Pull request 95](https://github.com/ignitionrobotics/ign-sensors/pull/95)

1. Added support for 8 bit thermal camera image format.
    * [Pull request 92](https://github.com/ignitionrobotics/ign-sensors/pull/92)

1. All features up to version 3.2.0.

### Ignition Sensors 4.0.0 (2020-09-30)

1. Fix link in README.md
    * [Pull request 51](https://github.com/ignitionrobotics/ign-sensors/pull/51)

1. Move installation instructions from README.md to Installation tutorial
    * [Pull request 50](https://github.com/ignitionrobotics/ign-sensors/pull/50)

1. Bump ign-math to 6.6
    * [Pull request 48](https://github.com/ignitionrobotics/ign-sensors/pull/48)

1. Replaced common::Time with std::chrono
    * [Pull request 41](https://github.com/ignitionrobotics/ign-sensors/pull/41)

1. Depend on ign-msgs6, ign-transport9, sdf10
    * [Pull request 31](https://github.com/ignitionrobotics/ign-sensors/pull/31)

1. GitHub migration
    * [Pull request 12](https://github.com/ignitionrobotics/ign-sensors/pull/12)
    * [Pull request 16](https://github.com/ignitionrobotics/ign-sensors/pull/16)
    * [Pull request 22](https://github.com/ignitionrobotics/ign-sensors/pull/22)

1. Set camera sensor visibility mask
    * [BitBucket pull request 115](https://osrf-migration.github.io/ignition-gh-pages/#!/ignitionrobotics/ign-sensors/pull-requests/115)

1. Depend on ign-rendering4
    * [BitBucket pull request 111](https://osrf-migration.github.io/ignition-gh-pages/#!/ignitionrobotics/ign-sensors/pull-requests/111)

## Ignition Sensors 3

### Ignition Sensors 3.X.X (202X-XX-XX)

### Ignition Sensors 3.3.0 (2021-08-26)

1. 👩‍🌾 Print debug messages when sensors advertise topics
    * [Pull request #151](https://github.com/ignitionrobotics/ign-sensors/pull/151)

1. Publish performance sensor metrics.
    * [Pull request #146](https://github.com/ignitionrobotics/ign-sensors/pull/146)

1. CI and infrastructure
    * [Pull request #130](https://github.com/ignitionrobotics/ign-sensors/pull/130)
    * [Pull request #150](https://github.com/ignitionrobotics/ign-sensors/pull/150)
    * [Pull request #106](https://github.com/ignitionrobotics/ign-sensors/pull/106)

1. 👩‍🌾 Disable tests that consistently fail on macOS
    * [Pull request #121](https://github.com/ignitionrobotics/ign-sensors/pull/121)

1. 👩‍🌾 Clear Windows warnings (backport #58)
    * [Pull request #58](https://github.com/ignitionrobotics/ign-sensors/pull/58)

1. Fix macOS/windows tests that failed to load library (backport #60)
    * [Pull request #60](https://github.com/ignitionrobotics/ign-sensors/pull/60)

### Ignition Sensors 3.2.0 (2021-02-08)

1. Apply noise to lidar point cloud.
    * [Pull request 86](https://github.com/ignitionrobotics/ign-sensors/pull/86)

1. Add Windows Installation.
    * [Pull request 82](https://github.com/ignitionrobotics/ign-sensors/pull/82)

1. Added thermal camera tutorial.
    * [Pull request 61](https://github.com/ignitionrobotics/ign-sensors/pull/61)

1. Prevent segfaults on test failures, make tests verbose.
    * [Pull request 56](https://github.com/ignitionrobotics/ign-sensors/pull/56)

1. Resolve updated codecheck issues.
    * [Pull request 57](https://github.com/ignitionrobotics/ign-sensors/pull/57)

1. Improve fork experience.
    * [Pull request 54](https://github.com/ignitionrobotics/ign-sensors/pull/54)

### Ignition Sensors 3.1.0 (2020-09-03)

1. Update camera sensor only when needed
    * [Pull request 37](https://github.com/ignitionrobotics/ign-sensors/pull/37)

1. Add noise to RGBD camera.
    * [Pull Request 35](https://github.com/ignitionrobotics/ign-sensors/pull/35)

1. Fix version numbers in config.hh
    * [Pull Request 42](https://github.com/ignitionrobotics/ign-sensors/pull/42)

1. Make sure all sensors have a default topic. When invalid topics are passed
   in, convert them to valid topics if possible. If not possible to convert
   into valid topic, fail gracefully.
    * [Pull Request 33](https://github.com/ignitionrobotics/ign-sensors/pull/33)

1. GitHub migration
    * [Pull request 11](https://github.com/ignitionrobotics/ign-sensors/pull/11)
    * [Pull request 21](https://github.com/ignitionrobotics/ign-sensors/pull/21)

### Ignition Sensors 3.0.0 (2019-12-10)

1. Add support for sdformat frame semantics
    * [BitBucket pull request 104](https://osrf-migration.github.io/ignition-gh-pages/#!/ignitionrobotics/ign-sensors/pull-requests/104)

1. Remove deprecations in ign-sensors3
    * [BitBucket pull request 103](https://osrf-migration.github.io/ignition-gh-pages/#!/ignitionrobotics/ign-sensors/pull-requests/103)

1. Break out image noise classes
    * [BitBucket pull request 102](https://osrf-migration.github.io/ignition-gh-pages/#!/ignitionrobotics/ign-sensors/pull-requests/102)

1. Depend on ign-transport8, ign-msgs5, sdformat9
    * [BitBucket pull request 101](https://osrf-migration.github.io/ignition-gh-pages/#!/ignitionrobotics/ign-sensors/pull-requests/101)
    * [BitBucket pull request 105](https://osrf-migration.github.io/ignition-gh-pages/#!/ignitionrobotics/ign-sensors/pull-requests/105)

1. Add Thermal Camera Sensor
    * [BitBucket pull request 100](https://osrf-migration.github.io/ignition-gh-pages/#!/ignitionrobotics/ign-sensors/pull-requests/100)

1. Updating exports and includes
    * [BitBucket pull request 98](https://osrf-migration.github.io/ignition-gh-pages/#!/ignitionrobotics/ign-sensors/pull-requests/98)

1. Removed deprecations from Manager.
    * [BitBucket pull request 99](https://osrf-migration.github.io/ignition-gh-pages/#!/ignitionrobotics/ign-sensors/pull-requests/99)

1. Depend on ign-rendering3
    * [BitBucket pull request 88](https://osrf-migration.github.io/ignition-gh-pages/#!/ignitionrobotics/ign-sensors/pull-requests/88)

## Ignition Sensors 2

### Ignition Sensors 2.9.0 (2020-08-07)

1. Add noise to RGBD camera.
    * [Pull Request 35](https://github.com/ignitionrobotics/ign-sensors/pull/35)

1. Make sure all sensors have a default topic.When invalid topics are passed
   in, convert them to valid topics if possible. If not possible to convert
   into valid topic, fail gracefully.
    * [Pull Request 33](https://github.com/ignitionrobotics/ign-sensors/pull/33)


### Ignition Sensors 2.8.0 (2020-03-04)

1. Added sequence numbers to sensor data messages.
    * [BitBucket pull request 112](https://osrf-migration.github.io/ignition-gh-pages/#!/ignitionrobotics/ign-sensors/pull-requests/112)

### Ignition Sensors 2.7.0 (2019-12-16)

1. Add clipping for depth camera on rgbd camera sensor (requires sdformat 8.7.0)
    * [BitBucket pull request 107](https://osrf-migration.github.io/ignition-gh-pages/#!/ignitionrobotics/ign-sensors/pull-requests/107)

### Ignition Sensors 2.6.1 (2019-09-13)

1. Fix IMU noise model dt
    * [BitBucket pull request 94](https://osrf-migration.github.io/ignition-gh-pages/#!/ignitionrobotics/ign-sensors/pull-requests/94)

### Ignition Sensors 2.6.0 (2019-08-27)

1. Update depth and rgbd camera sensor to output point cloud data generated by ign-rendering DepthCamera
    * [BitBucket pull request 91](https://osrf-migration.github.io/ignition-gh-pages/#!/ignitionrobotics/ign-sensors/pull-requests/91)

### Ignition Sensors 2.5.1 (2019-08-12)

1. Add intensity and ring fields to GpuLidarSensor point cloud msg
    * [BitBucket pull request 89](https://osrf-migration.github.io/ignition-gh-pages/#!/ignitionrobotics/ign-sensors/pull-requests/89)

### Ignition Sensors 2.5.0

1. Add `IGN_PROFILER_ENABLE` cmake option for enabling the ign-common profiler.
    * [BitBucket pull request 82](https://osrf-migration.github.io/ignition-gh-pages/#!/ignitionrobotics/ign-sensors/pull-requests/82)

1. Deduplicate `frame_ids` from sensor message headers
    * [BitBucket pull request 83](https://osrf-migration.github.io/ignition-gh-pages/#!/ignitionrobotics/ign-sensors/pull-requests/83)

1. Baseline for stereo cameras
    * [BitBucket pull request 84](https://osrf-migration.github.io/ignition-gh-pages/#!/ignitionrobotics/ign-sensors/pull-requests/84)

### Ignition Sensors 2.4.0 (2019-07-17)

1. Support manual scene updates for rendering sensors
    * [BitBucket pull request 81](https://osrf-migration.github.io/ignition-gh-pages/#!/ignitionrobotics/ign-sensors/pull-requests/81)

### Ignition Sensors 2.3.0 (2019-07-16)

1. The GpuLidar and Rgbd sensors publish point cloud data using
   `msgs::PointCloudPacked`.
    * [BitBucket pull request 78](https://osrf-migration.github.io/ignition-gh-pages/#!/ignitionrobotics/ign-sensors/pull-requests/78)

### Ignition Sensors 2.2.0 (2019-06-27)

1. Update the GPU Lidar to use the sensor's name as the `frame_id`.
    * [BitBucket pull request 74](https://osrf-migration.github.io/ignition-gh-pages/#!/ignitionrobotics/ign-sensors/pull-requests/74)

1. Fix camera_info topic to be on the same level as image and depth_image for RGBD Camera.
    * [BitBucket pull request 73](https://osrf-migration.github.io/ignition-gh-pages/#!/ignitionrobotics/ign-sensors/pull-requests/73)

### Ignition Sensors 2.1.0 (2019-06-18)

1. Adds an RGBD camera sensor that combines a CameraSensor and DepthCameraSensor, and also
   outputs a pointcloud.
    * [BitBucket pull request 70](https://osrf-migration.github.io/ignition-gh-pages/#!/ignitionrobotics/ign-sensors/pull-requests/70)

1. Create and publish on `camera_info` topics for the Camera and DepthCamera
   sensors.
    * [BitBucket pull request 67](https://osrf-migration.github.io/ignition-gh-pages/#!/ignitionrobotics/ign-sensors/pull-requests/67)

### Ignition Sensors 2.0.0 (2019-05-21)

1. Zero update rate, virtual SetParent and fix gpu_lidar
    * [BitBucket pull request 66](https://osrf-migration.github.io/ignition-gh-pages/#!/ignitionrobotics/ign-sensors/pull-requests/66)

1. Add `frame_id` to sensor messages
    * [BitBucket pull request 63](https://osrf-migration.github.io/ignition-gh-pages/#!/ignitionrobotics/ign-sensors/pull-requests/63)

1. Restore `pixel_format` in message and add deprecation comment.
    * [BitBucket pull request 62](https://osrf-migration.github.io/ignition-gh-pages/#!/ignitionrobotics/ign-sensors/pull-requests/62)
    * [BitBucket pull request 65](https://osrf-migration.github.io/ignition-gh-pages/#!/ignitionrobotics/ign-sensors/pull-requests/65)

1. Added noise to  camera and lidar sensors.
    * [BitBucket pull request 60](https://osrf-migration.github.io/ignition-gh-pages/#!/ignitionrobotics/ign-sensors/pull-requests/60)
    * [BitBucket pull request 61](https://osrf-migration.github.io/ignition-gh-pages/#!/ignitionrobotics/ign-sensors/pull-requests/61)

1. Add support for loading a Lidar sensor from an SDF Sensor DOM object.
    * [BitBucket pull request 59](https://osrf-migration.github.io/ignition-gh-pages/#!/ignitionrobotics/ign-sensors/pull-requests/59)

1. Add support for loading an IMU sensor from an SDF Sensor DOM object.
    * [BitBucket pull request 58](https://osrf-migration.github.io/ignition-gh-pages/#!/ignitionrobotics/ign-sensors/pull-requests/58)

1. Add support for loading a camera and depth camera sensor from an SDF Sensor DOM object.
    * [BitBucket pull request 57](https://osrf-migration.github.io/ignition-gh-pages/#!/ignitionrobotics/ign-sensors/pull-requests/57)

1. Add support for loading an air pressure sensor from an SDF Sensor DOM object.
    * [BitBucket pull request 56](https://osrf-migration.github.io/ignition-gh-pages/#!/ignitionrobotics/ign-sensors/pull-requests/56)

1. Add support for loading an altimeter sensor from an SDF Sensor DOM object.
    * [BitBucket pull request 55](https://osrf-migration.github.io/ignition-gh-pages/#!/ignitionrobotics/ign-sensors/pull-requests/55)

1. Noise factory uses `sdf::Noise` objects, Magnetometer sensor utilizes
   noise parameters.
    * [BitBucket pull request 54](https://osrf-migration.github.io/ignition-gh-pages/#!/ignitionrobotics/ign-sensors/pull-requests/54)

1. Add support for loading a magnetometer sensor from an SDF Sensor DOM object.
    * [BitBucket pull request 53](https://osrf-migration.github.io/ignition-gh-pages/#!/ignitionrobotics/ign-sensors/pull-requests/53)

1. Add magnetometer
    * [BitBucket pull request 47](https://osrf-migration.github.io/ignition-gh-pages/#!/ignitionrobotics/ign-sensors/pull-requests/47)

1. Add IMU
    * [BitBucket pull request 44](https://osrf-migration.github.io/ignition-gh-pages/#!/ignitionrobotics/ign-sensors/pull-requests/44)

1. Add altimeter
    * [BitBucket pull request 43](https://osrf-migration.github.io/ignition-gh-pages/#!/ignitionrobotics/ign-sensors/pull-requests/43)

1. Create component for rendering sensor classes
    * [BitBucket pull request 42](https://osrf-migration.github.io/ignition-gh-pages/#!/ignitionrobotics/ign-sensors/pull-requests/42)

1. Upgrade to ignition-rendering2
    * [BitBucket pull request 45](https://osrf-migration.github.io/ignition-gh-pages/#!/ignitionrobotics/ign-sensors/pull-requests/45)

1. Upgrade to ignition-msgs4 and ignition-transport7
    * [BitBucket pull request 51](https://osrf-migration.github.io/ignition-gh-pages/#!/ignitionrobotics/ign-sensors/pull-requests/51)

### Ignition Sensors 1.X.X (2019-XX-XX)

1. Fix windows linking
    * [BitBucket pull request 49](https://osrf-migration.github.io/gazebo-gh-pages/#!/osrf/gazebo/pull-requests/49)
    * [Issue 6](https://github.com/osrf/gazebo/issues/6)

### Ignition Sensors 1.0.0 (2019-03-01)<|MERGE_RESOLUTION|>--- conflicted
+++ resolved
@@ -1,14 +1,12 @@
+## Ignition Sensors 7
+
+### Ignition Sensors 7.X.X
+
+### Ignition Sensors 7.0.0 (202X-XX-XX)
+
 ## Ignition Sensors 6
 
-<<<<<<< HEAD
-### Ignition Sensors 7.X.X
-
-### Ignition Sensors 7.0.0 (202X-XX-XX)
-
 ### Ignition Sensors 6.X.X
-=======
-### Ignition Sensors 6.x.x (202x-xx-xx)
->>>>>>> 9c075d06
 
 ### Ignition Sensors 6.0.1 (2021-11-12)
 
