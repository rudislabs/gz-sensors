## Ignition Sensors

### Ignition Sensors 2.X.X

<<<<<<< HEAD
1. Move depth image point cloud calculation to helper class, publish DepthCamera PointCloudPacked.
    * [Pull request 80](https://bitbucket.org/ignitionrobotics/ign-sensors/pull-requests/80)
=======
### Ignition Sensors 2.5.1 (2019-08-12)

1. Add intensity and ring fields to GpuLidarSensor point cloud msg
    * [Pull request 89](https://bitbucket.org/ignitionrobotics/ign-sensors/pull-requests/89)

### Ignition Sensors 2.5.0

1. Add `IGN_PROFILER_ENABLE` cmake option for enabling the ign-common profiler.
    * [Pull request 82](https://bitbucket.org/ignitionrobotics/ign-sensors/pull-requests/82)
>>>>>>> f59e94ce

1. Deduplicate `frame_ids` from sensor message headers
    * [Pull request 83](https://bitbucket.org/ignitionrobotics/ign-sensors/pull-requests/83)

1. Baseline for stereo cameras
    * [Pull request 84](https://bitbucket.org/ignitionrobotics/ign-sensors/pull-requests/84)

### Ignition Sensors 2.4.0 (2019-07-17)

1. Support manual scene updates for rendering sensors
    * [Pull request 81](https://bitbucket.org/ignitionrobotics/ign-sensors/pull-requests/81)

### Ignition Sensors 2.3.0 (2019-07-16)

1. The GpuLidar and Rgbd sensors publish point cloud data using
   `msgs::PointCloudPacked`.
    * [Pull request 78](https://bitbucket.org/ignitionrobotics/ign-sensors/pull-requests/78)

### Ignition Sensors 2.2.0 (2019-06-27)

1. Update the GPU Lidar to use the sensor's name as the `frame_id`.
    * [Pull request 74](https://bitbucket.org/ignitionrobotics/ign-sensors/pull-requests/74)

1. Fix camera_info topic to be on the same level as image and depth_image for RGBD Camera.
    * [Pull request 73](https://bitbucket.org/ignitionrobotics/ign-sensors/pull-requests/73)

### Ignition Sensors 2.1.0 (2019-06-18)

1. Adds an RGBD camera sensor that combines a CameraSensor and DepthCameraSensor, and also
   outputs a pointcloud.
    * [Pull request 70](https://bitbucket.org/ignitionrobotics/ign-sensors/pull-requests/70)

1. Create and publish on `camera_info` topics for the Camera and DepthCamera
   sensors.
    * [Pull request 67](https://bitbucket.org/ignitionrobotics/ign-sensors/pull-requests/67)

### Ignition Sensors 2.0.0 (2019-05-21)

1. Zero update rate, virtual SetParent and fix gpu_lidar
    * [Pull request 66](https://bitbucket.org/ignitionrobotics/ign-sensors/pull-requests/66)

1. Add `frame_id` to sensor messages
    * [Pull request 63](https://bitbucket.org/ignitionrobotics/ign-sensors/pull-requests/63)

1. Restore `pixel_format` in message and add deprecation comment.
    * [Pull request 62](https://bitbucket.org/ignitionrobotics/ign-sensors/pull-request/62)
    * [Pull request 65](https://bitbucket.org/ignitionrobotics/ign-sensors/pull-request/65)

1. Added noise to  camera and lidar sensors.
    * [Pull request 60](https://bitbucket.org/ignitionrobotics/ign-sensors/pull-request/60)
    * [Pull request 61](https://bitbucket.org/ignitionrobotics/ign-sensors/pull-request/61)

1. Add support for loading a Lidar sensor from an SDF Sensor DOM object.
    * [Pull request 59](https://bitbucket.org/ignitionrobotics/ign-sensors/pull-request/59)

1. Add support for loading an IMU sensor from an SDF Sensor DOM object.
    * [Pull request 58](https://bitbucket.org/ignitionrobotics/ign-sensors/pull-request/58)

1. Add support for loading a camera and depth camera sensor from an SDF Sensor DOM object.
    * [Pull request 57](https://bitbucket.org/ignitionrobotics/ign-sensors/pull-request/57)

1. Add support for loading an air pressure sensor from an SDF Sensor DOM object.
    * [Pull request 56](https://bitbucket.org/ignitionrobotics/ign-sensors/pull-request/56)

1. Add support for loading an altimeter sensor from an SDF Sensor DOM object.
    * [Pull request 55](https://bitbucket.org/ignitionrobotics/ign-sensors/pull-request/55)

1. Noise factory uses `sdf::Noise` objects, Magnetometer sensor utilizes
   noise parameters.
    * [Pull request 54](https://bitbucket.org/ignitionrobotics/ign-sensors/pull-request/54)

1. Add support for loading a magnetometer sensor from an SDF Sensor DOM object.
    * [Pull request 53](https://bitbucket.org/ignitionrobotics/ign-sensors/pull-request/53)

1. Add magnetometer
    * [Pull request 47](https://bitbucket.org/ignitionrobotics/ign-sensors/pull-request/47)

1. Add IMU
    * [Pull request 44](https://bitbucket.org/ignitionrobotics/ign-sensors/pull-request/44)

1. Add altimeter
    * [Pull request 43](https://bitbucket.org/ignitionrobotics/ign-sensors/pull-request/43)

1. Create component for rendering sensor classes
   * [Pull request 42](https://bitbucket.org/ignitionrobotics/ign-sensors/pull-requests/42)

1. Upgrade to ignition-rendering2
   * [Pull request 45](https://bitbucket.org/ignitionrobotics/ign-sensors/pull-requests/45)

1. Upgrade to ignition-msgs4 and ignition-transport7
   * [Pull request 51](https://bitbucket.org/ignitionrobotics/ign-sensors/pull-requests/51)

### Ignition Sensors 1.X.X (2019-XX-XX)

1. Fix windows linking
    * [Pull request 49](https://bitbucket.org/osrf/gazebo/pull-request/49)
    * [Issue 6](https://bitbucket.org/osrf/gazebo/issues/6)

### Ignition Sensors 1.0.0 (2019-03-01)<|MERGE_RESOLUTION|>--- conflicted
+++ resolved
@@ -2,10 +2,9 @@
 
 ### Ignition Sensors 2.X.X
 
-<<<<<<< HEAD
 1. Move depth image point cloud calculation to helper class, publish DepthCamera PointCloudPacked.
     * [Pull request 80](https://bitbucket.org/ignitionrobotics/ign-sensors/pull-requests/80)
-=======
+
 ### Ignition Sensors 2.5.1 (2019-08-12)
 
 1. Add intensity and ring fields to GpuLidarSensor point cloud msg
@@ -15,7 +14,6 @@
 
 1. Add `IGN_PROFILER_ENABLE` cmake option for enabling the ign-common profiler.
     * [Pull request 82](https://bitbucket.org/ignitionrobotics/ign-sensors/pull-requests/82)
->>>>>>> f59e94ce
 
 1. Deduplicate `frame_ids` from sensor message headers
     * [Pull request 83](https://bitbucket.org/ignitionrobotics/ign-sensors/pull-requests/83)
