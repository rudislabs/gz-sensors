--- conflicted
+++ resolved
@@ -7,14 +7,10 @@
 **The tutorials**
 
 1. \subpage introduction "Introduction"
-<<<<<<< HEAD
 2. \subpage installation "Installation"
 3. \subpage custom_sensors "Custom sensors": Creating your own sensors
-4. \subpage thermalcameraigngazebo "Thermal Camera in Ignition Gazebo": Using a thermal camera in Ignition Gazebo to detect objects of specific temperatures in camera images.
-5. \subpage segmentationcamera_igngazebo "Segmentation Camera in Ignition Gazebo"
-=======
-2. \subpage thermalcameraigngazebo "Thermal Camera in Gazebo Sim": Using a thermal camera in Gazebo Sim to detect objects of specific temperatures in camera images.
->>>>>>> 425359ef
+4. \subpage thermalcameraigngazebo "Thermal Camera in Gazebo": Using a thermal camera in Gazebo to detect objects of specific temperatures in camera images.
+5. \subpage segmentationcamera_igngazebo "Segmentation Camera in Gazebo"
 
 ## License
 
