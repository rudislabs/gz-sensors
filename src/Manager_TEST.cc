/*
 * Copyright (C) 2017 Open Source Robotics Foundation
 *
 * Licensed under the Apache License, Version 2.0 (the "License");
 * you may not use this file except in compliance with the License.
 * You may obtain a copy of the License at
 *
 *     http://www.apache.org/licenses/LICENSE-2.0
 *
 * Unless required by applicable law or agreed to in writing, software
 * distributed under the License is distributed on an "AS IS" BASIS,
 * WITHOUT WARRANTIES OR CONDITIONS OF ANY KIND, either express or implied.
 * See the License for the specific language governing permissions and
 * limitations under the License.
 *
*/

#include <gtest/gtest.h>
#include <gz/sensors/Manager.hh>

/// \brief Test sensor manager
class Manager_TEST : public ::testing::Test
{
  // Documentation inherited
  protected: void SetUp() override
  {
    gz::common::Console::SetVerbosity(4);
  }
};

//////////////////////////////////////////////////
class DummySensor : public ignition::sensors::Sensor
{
   public: virtual bool Update(
     const std::chrono::steady_clock::duration &) override
   {
     return true;
   }
};

//////////////////////////////////////////////////
TEST_F(Manager_TEST, Construct)
{
  gz::sensors::Manager mgr;
  EXPECT_TRUE(mgr.Init());

<<<<<<< HEAD
  sdf::ElementPtr ptr{nullptr};
  auto createdSensor = mgr.CreateSensor<DummySensor>(ptr);
  EXPECT_EQ(nullptr, createdSensor);
=======
  sdf::ElementPtr ptr;
  gz::sensors::SensorId id = mgr.CreateSensor(ptr);
  EXPECT_EQ(id, gz::sensors::NO_SENSOR);
>>>>>>> 425359ef

  gz::sensors::Sensor *sensor = mgr.Sensor(0);
  EXPECT_EQ(sensor, nullptr);

  EXPECT_FALSE(mgr.Remove(gz::sensors::NO_SENSOR));
}

//////////////////////////////////////////////////
TEST_F(Manager_TEST, AddSensor)
{
  ignition::sensors::Manager mgr;

  // Fail
  std::unique_ptr<DummySensor> dummyNull{nullptr};
  EXPECT_EQ(ignition::sensors::NO_SENSOR, mgr.AddSensor(std::move(dummyNull)));

  // Succeed
  sdf::Sensor sdfSensor;
  sdfSensor.SetTopic("/some/topic");
  sdfSensor.SetType(sdf::SensorType::CUSTOM);

  auto dummyGood = std::make_unique<DummySensor>();
  EXPECT_TRUE(dummyGood->Load(sdfSensor));
  EXPECT_TRUE(dummyGood->Init());
  EXPECT_NE(ignition::sensors::NO_SENSOR, mgr.AddSensor(std::move(dummyGood)));
}

//////////////////////////////////////////////////
TEST_F(Manager_TEST, RemoveSensor)
{
  gz::sensors::Manager mgr;
  EXPECT_TRUE(mgr.Init());

<<<<<<< HEAD
  // Fail
  EXPECT_FALSE(mgr.Remove(ignition::sensors::NO_SENSOR));
=======
  EXPECT_FALSE(mgr.Remove(gz::sensors::NO_SENSOR));
>>>>>>> 425359ef

  // Succeed
  sdf::Sensor sdfSensor;
  sdfSensor.SetTopic("/some/topic");
  sdfSensor.SetType(sdf::SensorType::CUSTOM);

  auto createdSensor = mgr.CreateSensor<DummySensor>(sdfSensor);
  ASSERT_NE(nullptr, createdSensor);
  EXPECT_NE(nullptr, mgr.Sensor(createdSensor->Id()));

  EXPECT_TRUE(mgr.Remove(createdSensor->Id()));
}

//////////////////////////////////////////////////
int main(int argc, char **argv)
{
  ::testing::InitGoogleTest(&argc, argv);
  return RUN_ALL_TESTS();
}<|MERGE_RESOLUTION|>--- conflicted
+++ resolved
@@ -44,15 +44,9 @@
   gz::sensors::Manager mgr;
   EXPECT_TRUE(mgr.Init());
 
-<<<<<<< HEAD
   sdf::ElementPtr ptr{nullptr};
   auto createdSensor = mgr.CreateSensor<DummySensor>(ptr);
   EXPECT_EQ(nullptr, createdSensor);
-=======
-  sdf::ElementPtr ptr;
-  gz::sensors::SensorId id = mgr.CreateSensor(ptr);
-  EXPECT_EQ(id, gz::sensors::NO_SENSOR);
->>>>>>> 425359ef
 
   gz::sensors::Sensor *sensor = mgr.Sensor(0);
   EXPECT_EQ(sensor, nullptr);
@@ -63,7 +57,7 @@
 //////////////////////////////////////////////////
 TEST_F(Manager_TEST, AddSensor)
 {
-  ignition::sensors::Manager mgr;
+  gz::sensors::Manager mgr;
 
   // Fail
   std::unique_ptr<DummySensor> dummyNull{nullptr};
@@ -77,7 +71,7 @@
   auto dummyGood = std::make_unique<DummySensor>();
   EXPECT_TRUE(dummyGood->Load(sdfSensor));
   EXPECT_TRUE(dummyGood->Init());
-  EXPECT_NE(ignition::sensors::NO_SENSOR, mgr.AddSensor(std::move(dummyGood)));
+  EXPECT_NE(gz::sensors::NO_SENSOR, mgr.AddSensor(std::move(dummyGood)));
 }
 
 //////////////////////////////////////////////////
@@ -86,12 +80,8 @@
   gz::sensors::Manager mgr;
   EXPECT_TRUE(mgr.Init());
 
-<<<<<<< HEAD
   // Fail
-  EXPECT_FALSE(mgr.Remove(ignition::sensors::NO_SENSOR));
-=======
   EXPECT_FALSE(mgr.Remove(gz::sensors::NO_SENSOR));
->>>>>>> 425359ef
 
   // Succeed
   sdf::Sensor sdfSensor;
