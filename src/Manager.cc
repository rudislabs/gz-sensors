/*
 * Copyright (C) 2017 Open Source Robotics Foundation
 *
 * Licensed under the Apache License, Version 2.0 (the "License");
 * you may not use this file except in compliance with the License.
 * You may obtain a copy of the License at
 *
 *     http://www.apache.org/licenses/LICENSE-2.0
 *
 * Unless required by applicable law or agreed to in writing, software
 * distributed under the License is distributed on an "AS IS" BASIS,
 * WITHOUT WARRANTIES OR CONDITIONS OF ANY KIND, either express or implied.
 * See the License for the specific language governing permissions and
 * limitations under the License.
 *
*/

<<<<<<< HEAD
#include "ignition/sensors/Manager.hh"

#include <map>
=======
#include <atomic>
#include <unordered_map>
>>>>>>> 5e59c953

#include <ignition/common/Console.hh>
#include <ignition/common/PluginLoader.hh>
#include <ignition/common/SystemPaths.hh>
<<<<<<< HEAD
#include <ignition/sensors/PluginIface.hh>
=======
#include <ignition/common/Console.hh>
>>>>>>> 5e59c953

// Remove this.
#include "build_config.hh"
#include "ignition/sensors/Manager.hh"

using namespace ignition::sensors;

class ignition::sensors::ManagerPrivate
{
  /// \brief constructor
  public: ManagerPrivate();

  /// \brief destructor
  public: ~ManagerPrivate();

<<<<<<< HEAD
  /// \brief Loaded sensors.
  public: std::map<SensorId, std::unique_ptr<Sensor>> sensors;
=======
  /// \brief determine which plugins are needed based on an SDF element
  /// \return the number of plugins needed
  public: std::vector<PluginDescription> DetermineRequiredPlugins(
              sdf::ElementPtr _sdf);

  /// \brief load a plugin and return a shared_ptr
  public: std::shared_ptr<Sensor> LoadPlugin(const PluginDescription &_desc);

  /// \brief loaded sensors by id
  public: std::unordered_map<SensorId, std::shared_ptr<Sensor>> sensors;

  /// \brief next sensor id to be used
  public: SensorId nextId = 1;
>>>>>>> 5e59c953

  /// \brief Ignition Rendering manager
  public: ignition::rendering::ScenePtr renderingScene;

  /// \brief Instance used to find stuff on the file system
  public: ignition::common::SystemPaths systemPaths;

  /// \brief Instance used to load plugins
  public: ignition::common::PluginLoader pluginLoader;

  /// \brief An instance of the interface plugins use.
  public: std::shared_ptr<ignition::sensors::PluginIface> pluginIface;
};

//////////////////////////////////////////////////
ManagerPrivate::ManagerPrivate()
{
}

//////////////////////////////////////////////////
ManagerPrivate::~ManagerPrivate()
{
}

//////////////////////////////////////////////////
<<<<<<< HEAD
=======
std::shared_ptr<Sensor> ManagerPrivate::LoadPlugin(
    const PluginDescription &_desc)
{
  auto fullPath = this->systemPaths.FindSharedLibrary(_desc.fileName);
  if (fullPath.empty())
    return false;

  auto pluginName = pl.LoadLibrary(fullPath);
  if (pluginName.empty())
    return false;

  auto instance = pl.Instantiate<Sensor>(pluginName);
  if (!instance)
    return false;

  // Shared pointer so others can access plugins
  std::shared_ptr<Sensor> sharedInst = std::move(instance);
  return sharedInst;
}

//////////////////////////////////////////////////
std::vector<PluginDescription> ManagerPrivate::DetermineRequiredPlugins(
    sdf::ElementPtr _sdf)
{
  std::vector<PluginDescription> pluginDescriptions;
  // Get info about plugins
  if (_sdf && _sdf->HasElement("plugin"))
  {
    sdf::ElementPtr pluginElem = _sdf->GetElement("plugin");
    while (pluginElem)
    {
      PluginDescription desc;
      desc.name = pluginElem->Get<std::string>("name");
      desc.fileName = pluginElem->Get<std::string>("filename");
      desc.element = pluginElem;
      pluginDescriptions.push_back(desc);
      pluginElem = pluginElem->GetNextElement("plugin");
    }
  }

  // Load built-in plugins for sensors which are defined by SDFormat
  // ONLY IF there is no plugin already defined
  if (pluginDescriptions.empty())
  {
    const std::vector<std::pair<std::string, std::string>> builtinPlugins = {
      {"camera", IGN_SENSORS_LIBRARY("camera")},
      {"altimeter", IGN_SENSORS_LIBRARY("altimeter")},
      {"contact", IGN_SENSORS_LIBRARY("contact")},
      {"gps", IGN_SENSORS_LIBRARY("gps")},
      {"imu", IGN_SENSORS_LIBRARY("imu")},
      {"logical_camera", IGN_SENSORS_LIBRARY("logical-camera")},
      {"magnetometer", IGN_SENSORS_LIBRARY("magnetometer")},
      {"ray", IGN_SENSORS_LIBRARY("ray")},
      {"sonar", IGN_SENSORS_LIBRARY("sonar")},
      {"transceiver", IGN_SENSORS_LIBRARY("transceiver")},
      {"force_torque", IGN_SENSORS_LIBRARY("force-torque")},
    };

    for (auto builtin : builtinPlugins)
    {
      if (_sdf && _sdf->HasElement(builtin.first))
      {
        sdf::ElementPtr pluginElem = _sdf->GetElement(builtin.first);
        PluginDescription desc;
        desc.name = _sdf->Get<std::string>("name");
        desc.fileName = builtin.second;
        desc.element = _sdf;
        pluginDescriptions.push_back(desc);
      }
    }
  }
  return pluginDescriptions;
}

//////////////////////////////////////////////////
>>>>>>> 5e59c953
Manager::Manager() :
  dataPtr(new ManagerPrivate)
{
  this->dataPtr->pluginIface = std::make_shared<PluginIface>(this);

  // Search for plugins in directory where libraries were installed
  this->dataPtr->systemPaths.AddPluginPaths(IGN_SENSORS_LIB_INSTALL_DIR);
}

//////////////////////////////////////////////////
Manager::~Manager()
{
}

//////////////////////////////////////////////////
bool Manager::Init()
{
  this->dataPtr = std::make_unique<ManagerPrivate>();
  return true;
}

//////////////////////////////////////////////////
bool Manager::Init(ignition::rendering::ScenePtr _rendering)
{
  if (!_rendering)
  {
    ignerr << "Null ScenePtr cannot initialize a sensor manager.\n";
    return false;
  }

  bool success = this->Init();
  if (success)
  {
    this->SetRenderingScene(_rendering);
  }
  return success;
}

//////////////////////////////////////////////////
void Manager::SetRenderingScene(ignition::rendering::ScenePtr _rendering)
{
  this->dataPtr->renderingScene = _rendering;
}

//////////////////////////////////////////////////
ignition::rendering::ScenePtr Manager::RenderingScene() const
{
  return this->dataPtr->renderingScene;
}

//////////////////////////////////////////////////
ignition::sensors::Sensor *Manager::Sensor(
    ignition::sensors::SensorId _id)
{
<<<<<<< HEAD
  auto iter = this->dataPtr->sensors.find(_id);
  return iter != this->dataPtr->sensors.end() ? iter->second.get() : nullptr;
=======
  auto map_pair = this->dataPtr->sensors.find(_id);
  if (map_pair == this->dataPtr->sensors.end())
    return std::shared_ptr<ignition::sensors::Sensor>();
  return map_pair->second;
}

//////////////////////////////////////////////////
std::vector<ignition::sensors::SensorId> Manager::LoadSensor(
    sdf::ElementPtr &_sdf)
{
  std::vector<ignition::sensors::SensorId> sensorIds;
  auto pluginDescriptions = this->dataPtr->DetermineRequiredPlugins(_sdf);
  for (auto const &desc : pluginDescriptions)
  {
    auto sharedInst = this->dataPtr->LoadPlugin(desc);
    if (!sharedInst)
    {
      continue;
    }

    ignition::sensors::SensorId id = this->dataPtr->nextId;
    sharedInst->Init(this, id);
    if (sharedInst->Load(desc.element))
    {
      ++(this->dataPtr->nextId);
      this->dataPtr->sensors[id] = sharedInst;
      sensorIds.push_back(id);
    }
  }
  return sensorIds;
>>>>>>> 5e59c953
}

//////////////////////////////////////////////////
void Manager::AddPluginPaths(const std::string &_paths)
{
  this->dataPtr->systemPaths.AddPluginPaths(_paths);
}

//////////////////////////////////////////////////
bool Manager::Remove(const ignition::sensors::SensorId _id)
{
  return this->dataPtr->sensors.erase(_id) > 0;
}

//////////////////////////////////////////////////
void Manager::RunOnce(const ignition::common::Time &_time, bool _force)
{
  for (auto &s : this->dataPtr->sensors)
  {
    s.second->Update(_time, _force);
  }
}

//////////////////////////////////////////////////
ignition::sensors::SensorId Manager::SensorId(const std::string &_name)
{
  // TODO find sensor id given sensor name
<<<<<<< HEAD
}

//////////////////////////////////////////////////
ignition::sensors::SensorId Manager::LoadSensorPlugin(
    const std::string &_filename, sdf::ElementPtr _sdf)
{
  auto fullPath = this->dataPtr->systemPaths.FindSharedLibrary(_filename);
  if (fullPath.empty())
  {
    ignerr << "Unable to find sensor plugin path for [" << _filename << "]\n";
    return NO_SENSOR;
  }

  auto pluginName = this->dataPtr->pluginLoader.LoadLibrary(fullPath);
  if (pluginName.empty())
  {
    ignerr << "Unable to load sensor plugin file for [" << fullPath << "]\n";
    return NO_SENSOR;
  }

  auto sensor = this->dataPtr->pluginLoader.Instantiate<
    ignition::sensors::Sensor>(pluginName);
  if (!sensor)
  {
    ignerr << "Unable to instantiate sensor plugin for [" << fullPath << "]\n";
    return NO_SENSOR;
  }

  sensor->SetIface(this->dataPtr->pluginIface);

  if (!sensor->Load(_sdf))
  {
    ignerr << "Sensor::Load failed for plugin [" << fullPath << "]\n";
    return NO_SENSOR;
  }

  if (!sensor->Init())
  {
    ignerr << "Sensor::Init failed for plugin [" << fullPath << "]\n";
    return NO_SENSOR;
  }

   auto id = sensor->Id();
  this->dataPtr->sensors.insert(
      std::make_pair(id, std::move(sensor)));

  // Shared pointer so others can access plugins
  return id;
=======
  return NO_SENSOR;
>>>>>>> 5e59c953
}<|MERGE_RESOLUTION|>--- conflicted
+++ resolved
@@ -15,23 +15,12 @@
  *
 */
 
-<<<<<<< HEAD
-#include "ignition/sensors/Manager.hh"
+#include <unordered_map>
 
-#include <map>
-=======
-#include <atomic>
-#include <unordered_map>
->>>>>>> 5e59c953
-
-#include <ignition/common/Console.hh>
 #include <ignition/common/PluginLoader.hh>
 #include <ignition/common/SystemPaths.hh>
-<<<<<<< HEAD
+#include <ignition/common/Console.hh>
 #include <ignition/sensors/PluginIface.hh>
-=======
-#include <ignition/common/Console.hh>
->>>>>>> 5e59c953
 
 // Remove this.
 #include "build_config.hh"
@@ -47,24 +36,8 @@
   /// \brief destructor
   public: ~ManagerPrivate();
 
-<<<<<<< HEAD
   /// \brief Loaded sensors.
   public: std::map<SensorId, std::unique_ptr<Sensor>> sensors;
-=======
-  /// \brief determine which plugins are needed based on an SDF element
-  /// \return the number of plugins needed
-  public: std::vector<PluginDescription> DetermineRequiredPlugins(
-              sdf::ElementPtr _sdf);
-
-  /// \brief load a plugin and return a shared_ptr
-  public: std::shared_ptr<Sensor> LoadPlugin(const PluginDescription &_desc);
-
-  /// \brief loaded sensors by id
-  public: std::unordered_map<SensorId, std::shared_ptr<Sensor>> sensors;
-
-  /// \brief next sensor id to be used
-  public: SensorId nextId = 1;
->>>>>>> 5e59c953
 
   /// \brief Ignition Rendering manager
   public: ignition::rendering::ScenePtr renderingScene;
@@ -90,84 +63,6 @@
 }
 
 //////////////////////////////////////////////////
-<<<<<<< HEAD
-=======
-std::shared_ptr<Sensor> ManagerPrivate::LoadPlugin(
-    const PluginDescription &_desc)
-{
-  auto fullPath = this->systemPaths.FindSharedLibrary(_desc.fileName);
-  if (fullPath.empty())
-    return false;
-
-  auto pluginName = pl.LoadLibrary(fullPath);
-  if (pluginName.empty())
-    return false;
-
-  auto instance = pl.Instantiate<Sensor>(pluginName);
-  if (!instance)
-    return false;
-
-  // Shared pointer so others can access plugins
-  std::shared_ptr<Sensor> sharedInst = std::move(instance);
-  return sharedInst;
-}
-
-//////////////////////////////////////////////////
-std::vector<PluginDescription> ManagerPrivate::DetermineRequiredPlugins(
-    sdf::ElementPtr _sdf)
-{
-  std::vector<PluginDescription> pluginDescriptions;
-  // Get info about plugins
-  if (_sdf && _sdf->HasElement("plugin"))
-  {
-    sdf::ElementPtr pluginElem = _sdf->GetElement("plugin");
-    while (pluginElem)
-    {
-      PluginDescription desc;
-      desc.name = pluginElem->Get<std::string>("name");
-      desc.fileName = pluginElem->Get<std::string>("filename");
-      desc.element = pluginElem;
-      pluginDescriptions.push_back(desc);
-      pluginElem = pluginElem->GetNextElement("plugin");
-    }
-  }
-
-  // Load built-in plugins for sensors which are defined by SDFormat
-  // ONLY IF there is no plugin already defined
-  if (pluginDescriptions.empty())
-  {
-    const std::vector<std::pair<std::string, std::string>> builtinPlugins = {
-      {"camera", IGN_SENSORS_LIBRARY("camera")},
-      {"altimeter", IGN_SENSORS_LIBRARY("altimeter")},
-      {"contact", IGN_SENSORS_LIBRARY("contact")},
-      {"gps", IGN_SENSORS_LIBRARY("gps")},
-      {"imu", IGN_SENSORS_LIBRARY("imu")},
-      {"logical_camera", IGN_SENSORS_LIBRARY("logical-camera")},
-      {"magnetometer", IGN_SENSORS_LIBRARY("magnetometer")},
-      {"ray", IGN_SENSORS_LIBRARY("ray")},
-      {"sonar", IGN_SENSORS_LIBRARY("sonar")},
-      {"transceiver", IGN_SENSORS_LIBRARY("transceiver")},
-      {"force_torque", IGN_SENSORS_LIBRARY("force-torque")},
-    };
-
-    for (auto builtin : builtinPlugins)
-    {
-      if (_sdf && _sdf->HasElement(builtin.first))
-      {
-        sdf::ElementPtr pluginElem = _sdf->GetElement(builtin.first);
-        PluginDescription desc;
-        desc.name = _sdf->Get<std::string>("name");
-        desc.fileName = builtin.second;
-        desc.element = _sdf;
-        pluginDescriptions.push_back(desc);
-      }
-    }
-  }
-  return pluginDescriptions;
-}
-
-//////////////////////////////////////////////////
->>>>>>> 5e59c953
 Manager::Manager() :
   dataPtr(new ManagerPrivate)
 {
@@ -222,41 +117,8 @@
 ignition::sensors::Sensor *Manager::Sensor(
     ignition::sensors::SensorId _id)
 {
-<<<<<<< HEAD
   auto iter = this->dataPtr->sensors.find(_id);
   return iter != this->dataPtr->sensors.end() ? iter->second.get() : nullptr;
-=======
-  auto map_pair = this->dataPtr->sensors.find(_id);
-  if (map_pair == this->dataPtr->sensors.end())
-    return std::shared_ptr<ignition::sensors::Sensor>();
-  return map_pair->second;
-}
-
-//////////////////////////////////////////////////
-std::vector<ignition::sensors::SensorId> Manager::LoadSensor(
-    sdf::ElementPtr &_sdf)
-{
-  std::vector<ignition::sensors::SensorId> sensorIds;
-  auto pluginDescriptions = this->dataPtr->DetermineRequiredPlugins(_sdf);
-  for (auto const &desc : pluginDescriptions)
-  {
-    auto sharedInst = this->dataPtr->LoadPlugin(desc);
-    if (!sharedInst)
-    {
-      continue;
-    }
-
-    ignition::sensors::SensorId id = this->dataPtr->nextId;
-    sharedInst->Init(this, id);
-    if (sharedInst->Load(desc.element))
-    {
-      ++(this->dataPtr->nextId);
-      this->dataPtr->sensors[id] = sharedInst;
-      sensorIds.push_back(id);
-    }
-  }
-  return sensorIds;
->>>>>>> 5e59c953
 }
 
 //////////////////////////////////////////////////
@@ -284,7 +146,7 @@
 ignition::sensors::SensorId Manager::SensorId(const std::string &_name)
 {
   // TODO find sensor id given sensor name
-<<<<<<< HEAD
+  return NO_SENSOR;
 }
 
 //////////////////////////////////////////////////
@@ -333,7 +195,4 @@
 
   // Shared pointer so others can access plugins
   return id;
-=======
-  return NO_SENSOR;
->>>>>>> 5e59c953
 }