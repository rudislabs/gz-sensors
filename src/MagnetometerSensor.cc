--- conflicted
+++ resolved
@@ -19,15 +19,9 @@
   #pragma warning(disable: 4005)
   #pragma warning(disable: 4251)
 #endif
-<<<<<<< HEAD
 #include <gz/msgs/magnetometer.pb.h>
-#ifdef _WIN32
-#pragma warning(pop)
-=======
-#include <ignition/msgs/magnetometer_sensor.pb.h>
 #if defined(_MSC_VER)
   #pragma warning(pop)
->>>>>>> bb1c8569
 #endif
 
 #include <gz/common/Profiler.hh>
@@ -57,16 +51,6 @@
 
   /// \brief The latest field reading from the sensor, based on the world
   /// field and the sensor's current pose.
-<<<<<<< HEAD
-  public: gz::math::Vector3d localField;
-
-  /// \brief Store world magnetic field vector. We assume it is uniform
-  /// everywhere in the world, and that it doesn't change during the simulation.
-  public: gz::math::Vector3d worldField;
-
-  /// \brief World pose of the magnetometer
-  public: gz::math::Pose3d worldPose;
-=======
   public: math::Vector3d localField;
 
   /// \brief Store world magnetic field vector. We assume it is uniform
@@ -75,7 +59,6 @@
 
   /// \brief World pose of the magnetometer
   public: math::Pose3d worldPose;
->>>>>>> bb1c8569
 
   /// \brief Noise added to sensor data
   public: std::map<SensorNoiseType, NoisePtr> noises;
@@ -122,11 +105,7 @@
     this->SetTopic("/magnetometer");
 
   this->dataPtr->pub =
-<<<<<<< HEAD
-      this->dataPtr->node.Advertise<gz::msgs::Magnetometer>(
-=======
       this->dataPtr->node.Advertise<msgs::Magnetometer>(
->>>>>>> bb1c8569
       this->Topic());
 
   if (!this->dataPtr->pub)
